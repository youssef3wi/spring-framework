--- conflicted
+++ resolved
@@ -968,44 +968,22 @@
 	 * @since 5.3
 	 */
 	BeanPostProcessorCache getBeanPostProcessorCache() {
-<<<<<<< HEAD
-		BeanPostProcessorCache bppCache = this.beanPostProcessorCache;
-		if (bppCache == null) {
-			bppCache = new BeanPostProcessorCache();
-			for (BeanPostProcessor bpp : this.beanPostProcessors) {
-				if (bpp instanceof InstantiationAwareBeanPostProcessor instantiationAwareBpp) {
-					bppCache.instantiationAware.add(instantiationAwareBpp);
-					if (bpp instanceof SmartInstantiationAwareBeanPostProcessor smartInstantiationAwareBpp) {
-						bppCache.smartInstantiationAware.add(smartInstantiationAwareBpp);
-					}
-				}
-				if (bpp instanceof DestructionAwareBeanPostProcessor destructionAwareBpp) {
-					bppCache.destructionAware.add(destructionAwareBpp);
-				}
-				if (bpp instanceof MergedBeanDefinitionPostProcessor mergedBeanDefBpp) {
-					bppCache.mergedDefinition.add(mergedBeanDefBpp);
-				}
-			}
-			this.beanPostProcessorCache = bppCache;
-		}
-		return bppCache;
-=======
 		synchronized (this.beanPostProcessors) {
 			BeanPostProcessorCache bppCache = this.beanPostProcessorCache;
 			if (bppCache == null) {
 				bppCache = new BeanPostProcessorCache();
 				for (BeanPostProcessor bpp : this.beanPostProcessors) {
-					if (bpp instanceof InstantiationAwareBeanPostProcessor) {
-						bppCache.instantiationAware.add((InstantiationAwareBeanPostProcessor) bpp);
-						if (bpp instanceof SmartInstantiationAwareBeanPostProcessor) {
-							bppCache.smartInstantiationAware.add((SmartInstantiationAwareBeanPostProcessor) bpp);
+					if (bpp instanceof InstantiationAwareBeanPostProcessor instantiationAwareBpp) {
+						bppCache.instantiationAware.add(instantiationAwareBpp);
+						if (bpp instanceof SmartInstantiationAwareBeanPostProcessor smartInstantiationAwareBpp) {
+							bppCache.smartInstantiationAware.add(smartInstantiationAwareBpp);
 						}
 					}
-					if (bpp instanceof DestructionAwareBeanPostProcessor) {
-						bppCache.destructionAware.add((DestructionAwareBeanPostProcessor) bpp);
+					if (bpp instanceof DestructionAwareBeanPostProcessor destructionAwareBpp) {
+						bppCache.destructionAware.add(destructionAwareBpp);
 					}
-					if (bpp instanceof MergedBeanDefinitionPostProcessor) {
-						bppCache.mergedDefinition.add((MergedBeanDefinitionPostProcessor) bpp);
+					if (bpp instanceof MergedBeanDefinitionPostProcessor mergedBeanDefBpp) {
+						bppCache.mergedDefinition.add(mergedBeanDefBpp);
 					}
 				}
 				this.beanPostProcessorCache = bppCache;
@@ -1018,7 +996,6 @@
 		synchronized (this.beanPostProcessors) {
 			this.beanPostProcessorCache = null;
 		}
->>>>>>> 33023b24
 	}
 
 	/**
