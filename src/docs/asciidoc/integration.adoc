[[spring-integration]]
= Integration
:doc-spring-amqp: {doc-root}/spring-amqp/docs/current/reference
:doc-spring-gemfire: {doc-root}/spring-gemfire/docs/current/reference
:toc: left
:toclevels: 4
:tabsize: 4
:docinfo1:

This part of the reference documentation covers Spring Framework's integration with
a number of technologies.


[[rest-client-access]]
== REST Endpoints

The Spring Framework provides two choices for making calls to REST endpoints:

* <<rest-resttemplate>>: The original Spring REST client with a synchronous, template
method API.
* <<web-reactive.adoc#webflux-client, WebClient>>: a non-blocking, reactive alternative
that supports both synchronous and asynchronous as well as streaming scenarios.

NOTE: As of 5.0 the `RestTemplate` is in maintenance mode, with only minor requests for
changes and bugs to be accepted going forward. Please, consider using the
<<web-reactive.adoc#webflux-client, WebClient>> which offers a more modern API and
supports sync, async, and streaming scenarios.


[[rest-resttemplate]]
=== `RestTemplate`

The `RestTemplate` provides a higher level API over HTTP client libraries. It makes it
easy to invoke REST endpoints in a single line. It exposes the following groups of
overloaded methods:

[[rest-overview-of-resttemplate-methods-tbl]]
.RestTemplate methods
[cols="1,3"]
|===
| Method group | Description

| `getForObject`
| Retrieves a representation via GET.

| `getForEntity`
| Retrieves a `ResponseEntity` (that is, status, headers, and body) by using GET.

| `headForHeaders`
| Retrieves all headers for a resource by using HEAD.

| `postForLocation`
| Creates a new resource by using POST and returns the `Location` header from the response.

| `postForObject`
| Creates a new resource by using POST and returns the representation from the response.

| `postForEntity`
| Creates a new resource by using POST and returns the representation from the response.

| `put`
| Creates or updates a resource by using PUT.

| `patchForObject`
| Updates a resource by using PATCH and returns the representation from the response.
Note that the JDK `HttpURLConnection` does not support `PATCH`, but Apache
HttpComponents and others do.

| `delete`
| Deletes the resources at the specified URI by using DELETE.

| `optionsForAllow`
| Retrieves allowed HTTP methods for a resource by using ALLOW.

| `exchange`
| More generalized (and less opinionated) version of the preceding methods that provides extra
flexibility when needed. It accepts a `RequestEntity` (including HTTP method, URL, headers,
and body as input) and returns a `ResponseEntity`.

These methods allow the use of `ParameterizedTypeReference` instead of `Class` to specify
a response type with generics.

| `execute`
| The most generalized way to perform a request, with full control over request
preparation and response extraction through callback interfaces.

|===

[[rest-resttemplate-create]]
==== Initialization

The default constructor uses `java.net.HttpURLConnection` to perform requests. You can
switch to a different HTTP library with an implementation of `ClientHttpRequestFactory`.
There is built-in support for the following:

* Apache HttpComponents
* Netty
* OkHttp

For example, to switch to Apache HttpComponents, you can use the following:

[source,java,indent=0,subs="verbatim,quotes"]
----
	RestTemplate template = new RestTemplate(new HttpComponentsClientHttpRequestFactory());
----

Each `ClientHttpRequestFactory` exposes configuration options specific to the underlying
HTTP client library -- for example, for credentials, connection pooling, and other details.

TIP: Note that the `java.net` implementation for HTTP requests can raise an exception when
accessing the status of a response that represents an error (such as 401). If this is an
issue, switch to another HTTP client library.

[[rest-resttemplate-uri]]
===== URIs

Many of the `RestTemplate` methods accept a URI template and URI template variables,
either as a `String` variable argument, or as `Map<String,String>`.

The following example uses a `String` variable argument:

[source,java,indent=0,subs="verbatim,quotes"]
----
	String result = restTemplate.getForObject(
			"https://example.com/hotels/{hotel}/bookings/{booking}", String.class, "42", "21");
----

The following example uses a `Map<String, String>`:

[source,java,indent=0,subs="verbatim,quotes"]
----
	Map<String, String> vars = Collections.singletonMap("hotel", "42");

	String result = restTemplate.getForObject(
			"https://example.com/hotels/{hotel}/rooms/{hotel}", String.class, vars);
----

Keep in mind URI templates are automatically encoded, as the following example shows:

[source,java,indent=0,subs="verbatim,quotes"]
----
	restTemplate.getForObject("https://example.com/hotel list", String.class);

	// Results in request to "https://example.com/hotel%20list"
----

You can use the `uriTemplateHandler` property of `RestTemplate` to customize how URIs
are encoded. Alternatively, you can prepare a `java.net.URI` and pass it into one of
the `RestTemplate` methods that accepts a `URI`.

For more details on working with and encoding URIs, see <<web.adoc#mvc-uri-building, URI Links>>.

[[rest-template-headers]]
===== Headers

You can use the `exchange()` methods to specify request headers, as the following example shows:

[source,java,indent=0,subs="verbatim,quotes"]
----
	String uriTemplate = "https://example.com/hotels/{hotel}";
	URI uri = UriComponentsBuilder.fromUriString(uriTemplate).build(42);

	RequestEntity<Void> requestEntity = RequestEntity.get(uri)
			.header("MyRequestHeader", "MyValue")
			.build();

	ResponseEntity<String> response = template.exchange(requestEntity, String.class);

	String responseHeader = response.getHeaders().getFirst("MyResponseHeader");
	String body = response.getBody();
----

You can obtain response headers through many `RestTemplate` method variants that return
`ResponseEntity`.

[[rest-template-body]]
==== Body

Objects passed into and returned from `RestTemplate` methods are converted to and from raw
content with the help of an `HttpMessageConverter`.

On a POST, an input object is serialized to the request body, as the following example shows:

----
URI location = template.postForLocation("https://example.com/people", person);
----

You need not explicitly set the Content-Type header of the request. In most cases,
you can find a compatible message converter based on the source `Object` type, and the chosen
message converter sets the content type accordingly. If necessary, you can use the
`exchange` methods to explicitly provide the `Content-Type` request header, and that, in
turn, influences what message converter is selected.

On a GET, the body of the response is deserialized to an output `Object`, as the following example shows:

----
Person person = restTemplate.getForObject("https://example.com/people/{id}", Person.class, 42);
----

The `Accept` header of the request does not need to be explicitly set. In most cases,
a compatible message converter can be found based on the expected response type, which
then helps to populate the `Accept` header. If necessary, you can use the `exchange`
methods to provide the `Accept` header explicitly.

By default, `RestTemplate` registers all built-in
<<rest-message-conversion, message converters>>, depending on classpath checks that help
to determine what optional conversion libraries are present. You can also set the message
converters to use explicitly.

[[rest-message-conversion]]
==== Message Conversion
[.small]#<<web-reactive.adoc#webflux-codecs, WebFlux>>#

The `spring-web` module contains the `HttpMessageConverter` contract for reading and
writing the body of HTTP requests and responses through `InputStream` and `OutputStream`.
`HttpMessageConverter` instances are used on the client side (for example, in the `RestTemplate`) and
on the server side (for example, in Spring MVC REST controllers).

Concrete implementations for the main media (MIME) types are provided in the framework
and are, by default, registered with the `RestTemplate` on the client side and with
`RequestMethodHandlerAdapter` on the server side (see
<<web.adoc#mvc-config-message-converters, Configuring Message Converters>>).

The implementations of `HttpMessageConverter` are described in the following sections.
For all converters, a default media type is used, but you can override it by setting the
`supportedMediaTypes` bean property. The following table describes each implementation:

[[rest-message-converters-tbl]]
.HttpMessageConverter Implementations
[cols="1,3"]
|===
| MessageConverter | Description

| `StringHttpMessageConverter`
| An `HttpMessageConverter` implementation that can read and write `String` instances from the HTTP
request and response. By default, this converter supports all text media types
(`text/{asterisk}`) and writes with a `Content-Type` of `text/plain`.

| `FormHttpMessageConverter`
| An `HttpMessageConverter` implementation that can read and write form data from the HTTP
request and response. By default, this converter reads and writes the
`application/x-www-form-urlencoded` media type. Form data is read from and written into a
`MultiValueMap<String, String>`. The converter can also write (but not read) multipart
data read from a `MultiValueMap<String, Object>`. By default, `multipart/form-data` is
supported. As of Spring Framework 5.2, additional multipart subtypes can be supported for
writing form data. Consult the javadoc for `FormHttpMessageConverter` for further details.

| `ByteArrayHttpMessageConverter`
| An `HttpMessageConverter` implementation that can read and write byte arrays from the
HTTP request and response. By default, this converter supports all media types (`{asterisk}/{asterisk}`)
and writes with a `Content-Type` of `application/octet-stream`. You can override this
by setting the `supportedMediaTypes` property and overriding `getContentType(byte[])`.

| `MarshallingHttpMessageConverter`
| An `HttpMessageConverter` implementation that can read and write XML by using Spring's
`Marshaller` and `Unmarshaller` abstractions from the `org.springframework.oxm` package.
This converter requires a `Marshaller` and `Unmarshaller` before it can be used. You can inject these
through constructor or bean properties. By default, this converter supports
`text/xml` and `application/xml`.

| `MappingJackson2HttpMessageConverter`
| An `HttpMessageConverter` implementation that can read and write JSON by using Jackson's
`ObjectMapper`. You can customize JSON mapping as needed through the use of Jackson's
provided annotations. When you need further control (for cases where custom JSON
serializers/deserializers need to be provided for specific types), you can inject a custom `ObjectMapper`
through the `ObjectMapper` property. By default, this
converter supports `application/json`.

| `MappingJackson2XmlHttpMessageConverter`
| An `HttpMessageConverter` implementation that can read and write XML by using
https://github.com/FasterXML/jackson-dataformat-xml[Jackson XML] extension's
`XmlMapper`. You can customize XML mapping as needed through the use of JAXB
or Jackson's provided annotations. When you need further control (for cases where custom XML
serializers/deserializers need to be provided for specific types), you can inject a custom `XmlMapper`
through the `ObjectMapper` property. By default, this
converter supports `application/xml`.

| `SourceHttpMessageConverter`
| An `HttpMessageConverter` implementation that can read and write
`javax.xml.transform.Source` from the HTTP request and response. Only `DOMSource`,
`SAXSource`, and `StreamSource` are supported. By default, this converter supports
`text/xml` and `application/xml`.

| `BufferedImageHttpMessageConverter`
| An `HttpMessageConverter` implementation that can read and write
`java.awt.image.BufferedImage` from the HTTP request and response. This converter reads
and writes the media type supported by the Java I/O API.

|===

[[rest-template-jsonview]]
==== Jackson JSON Views

You can specify a https://www.baeldung.com/jackson-json-view-annotation[Jackson JSON View]
to serialize only a subset of the object properties, as the following example shows:

[source,java,indent=0,subs="verbatim,quotes"]
----
	MappingJacksonValue value = new MappingJacksonValue(new User("eric", "7!jd#h23"));
	value.setSerializationView(User.WithoutPasswordView.class);

	RequestEntity<MappingJacksonValue> requestEntity =
		RequestEntity.post(new URI("https://example.com/user")).body(value);

	ResponseEntity<String> response = template.exchange(requestEntity, String.class);
----

[[rest-template-multipart]]
===== Multipart

To send multipart data, you need to provide a `MultiValueMap<String, Object>` whose values
may be an `Object` for part content, a `Resource` for a file part, or an `HttpEntity` for
part content with headers. For example:

[source,java,indent=0,subs="verbatim,quotes"]
----
	MultiValueMap<String, Object> parts = new LinkedMultiValueMap<>();

	parts.add("fieldPart", "fieldValue");
	parts.add("filePart", new FileSystemResource("...logo.png"));
	parts.add("jsonPart", new Person("Jason"));

	HttpHeaders headers = new HttpHeaders();
	headers.setContentType(MediaType.APPLICATION_XML);
	parts.add("xmlPart", new HttpEntity<>(myBean, headers));
----

In most cases, you do not have to specify the `Content-Type` for each part. The content
type is determined automatically based on the `HttpMessageConverter` chosen to serialize
it or, in the case of a `Resource` based on the file extension. If necessary, you can
explicitly provide the `MediaType` with an `HttpEntity` wrapper.

Once the `MultiValueMap` is ready, you can pass it to the `RestTemplate`, as show below:

[source,java,indent=0,subs="verbatim,quotes"]
----
	MultiValueMap<String, Object> parts = ...;
	template.postForObject("https://example.com/upload", parts, Void.class);
----

If the `MultiValueMap` contains at least one non-`String` value, the `Content-Type` is set
to `multipart/form-data` by the `FormHttpMessageConverter`. If the `MultiValueMap` has
`String` values the `Content-Type` is defaulted to `application/x-www-form-urlencoded`.
If necessary the `Content-Type` may also be set explicitly.



[[remoting]]
== Remoting and Web Services

Spring provides support for remoting with various technologies.
The remoting support eases the development of remote-enabled services, implemented
via Java interfaces and objects as input and output. Currently, Spring supports the
following remoting technologies:

* <<remoting-web-services>>: Spring provides remoting support for web services through JAX-WS.
* <<remoting-amqp>>: Remoting via AMQP as the underlying protocol is supported by the
  separate Spring AMQP project.

WARNING: As of Spring Framework 5.3, support for several remoting technologies is now deprecated
for security reasons and broader industry support. Supporting infrastructure will be removed
from Spring Framework for its next major release.

The following remoting technologies are now deprecated and will not be replaced:

* <<remoting-rmi,Remote Method Invocation (RMI)>>: Through the use of  `RmiProxyFactoryBean` and
  `RmiServiceExporter`, Spring supports both traditional RMI (with `java.rmi.Remote`
  interfaces and `java.rmi.RemoteException`) and transparent remoting through RMI
  invokers (with any Java interface).
* <<remoting-httpinvoker>>: Spring provides a special remoting strategy that allows
  for Java serialization though HTTP, supporting any Java interface (as the RMI
  invoker does). The corresponding support classes are `HttpInvokerProxyFactoryBean`
  and `HttpInvokerServiceExporter`.
* <<remoting-caucho-protocols-hessian>>: By using Spring's `HessianProxyFactoryBean` and the
  `HessianServiceExporter`, you can transparently expose your services through the
  lightweight binary HTTP-based protocol provided by Caucho.
* <<remoting-jms>>: Remoting via JMS as the underlying protocol is supported through the
  `JmsInvokerServiceExporter` and `JmsInvokerProxyFactoryBean` classes in the
   `spring-jms` module.

While discussing the remoting capabilities of Spring, we use the following domain
model and corresponding services:

[source,java,indent=0,subs="verbatim,quotes"]
----
	public class Account implements Serializable {

		private String name;

		public String getName(){
			return name;
		}

		public void setName(String name) {
			this.name = name;
		}
	}
----

[source,java,indent=0,subs="verbatim,quotes"]
----
	public interface AccountService {

		public void insertAccount(Account account);

		public List<Account> getAccounts(String name);
	}
----

[source,java,indent=0,subs="verbatim,quotes"]
----
	// the implementation doing nothing at the moment
	public class AccountServiceImpl implements AccountService {

		public void insertAccount(Account acc) {
			// do something...
		}

		public List<Account> getAccounts(String name) {
			// do something...
		}
	}
----

This section starts by exposing the service to a remote client by using RMI and talk a bit
about the drawbacks of using RMI. It then continues with an example that uses Hessian as
the protocol.




[[remoting-amqp]]
=== AMQP
Remoting via AMQP as the underlying protocol is supported in the Spring AMQP project.
For further details please visit the {doc-spring-amqp}/html/#remoting[Spring Remoting]
section of the Spring AMQP reference.

[[remoting-autodection-remote-interfaces]]
[NOTE]
====
Auto-detection is not implemented for remote interfaces.

The main reason why auto-detection of implemented interfaces does not occur for remote
interfaces is to avoid opening too many doors to remote callers. The target object might
implement internal callback interfaces, such as `InitializingBean` or `DisposableBean`
which one would not want to expose to callers.

Offering a proxy with all interfaces implemented by the target usually does not matter
in the local case. However, when you export a remote service, you should expose a specific
service interface, with specific operations intended for remote usage. Besides internal
callback interfaces, the target might implement multiple business interfaces, with only
one of them intended for remote exposure. For these reasons, we require such a
service interface to be specified.

This is a trade-off between configuration convenience and the risk of accidental
exposure of internal methods. Always specifying a service interface is not too much
effort and puts you on the safe side regarding controlled exposure of specific methods.
====



[[remoting-considerations]]
=== Considerations when Choosing a Technology

Each and every technology presented here has its drawbacks. When choosing a technology,
you should carefully consider your needs, the services you expose, and the objects you
send over the wire.

When using RMI, you cannot access the objects through the HTTP protocol,
unless you tunnel the RMI traffic. RMI is a fairly heavy-weight protocol, in that it
supports full-object serialization, which is important when you use a complex data model
that needs serialization over the wire. However, RMI-JRMP is tied to Java clients. It is
a Java-to-Java remoting solution.

Spring's HTTP invoker is a good choice if you need HTTP-based remoting but also rely on
Java serialization. It shares the basic infrastructure with RMI invokers but uses
HTTP as transport. Note that HTTP invokers are not limited only to Java-to-Java remoting
but also to Spring on both the client and the server side. (The latter also applies to
Spring's RMI invoker for non-RMI interfaces.)

Hessian might provide significant value when operating in a heterogeneous environment,
because they explicitly allow for non-Java clients. However, non-Java support is still
limited. Known issues include the serialization of Hibernate objects in combination with
lazily-initialized collections. If you have such a data model, consider using RMI or
HTTP invokers instead of Hessian.

JMS can be useful for providing clusters of services and letting the JMS broker take
care of load balancing, discovery, and auto-failover. By default, Java serialization is
used for JMS remoting, but the JMS provider could use a different mechanism for
the wire formatting, such as XStream to let servers be implemented in other
technologies.

Last but not least, EJB has an advantage over RMI, in that it supports standard
role-based authentication and authorization and remote transaction propagation. It is
possible to get RMI invokers or HTTP invokers to support security context propagation as
well, although this is not provided by core Spring. Spring offers only appropriate hooks
for plugging in third-party or custom solutions.



[[remoting-web-services]]
=== Java Web Services

Spring provides full support for the standard Java web services APIs:

* Exposing web services using JAX-WS
* Accessing web services using JAX-WS

In addition to stock support for JAX-WS in Spring Core, the Spring portfolio also
features https://projects.spring.io/spring-ws[Spring Web Services], which is a solution for
contract-first, document-driven web services -- highly recommended for building modern,
future-proof web services.


[[remoting-web-services-jaxws-export-servlet]]
==== Exposing Servlet-based Web Services by Using JAX-WS

Spring provides a convenient base class for JAX-WS servlet endpoint implementations:
`SpringBeanAutowiringSupport`. To expose our `AccountService`, we extend Spring's
`SpringBeanAutowiringSupport` class and implement our business logic here, usually
delegating the call to the business layer. We use Spring's `@Autowired`
annotation to express such dependencies on Spring-managed beans. The following example
shows our class that extends `SpringBeanAutowiringSupport`:

[source,java,indent=0]
----
	/**
	 * JAX-WS compliant AccountService implementation that simply delegates
	 * to the AccountService implementation in the root web application context.
	 *
	 * This wrapper class is necessary because JAX-WS requires working with dedicated
	 * endpoint classes. If an existing service needs to be exported, a wrapper that
	 * extends SpringBeanAutowiringSupport for simple Spring bean autowiring (through
	 * the @Autowired annotation) is the simplest JAX-WS compliant way.
	 *
	 * This is the class registered with the server-side JAX-WS implementation.
	 * In the case of a Jakarta EE server, this would simply be defined as a servlet
	 * in web.xml, with the server detecting that this is a JAX-WS endpoint and reacting
	 * accordingly. The servlet name usually needs to match the specified WS service name.
	 *
	 * The web service engine manages the lifecycle of instances of this class.
	 * Spring bean references will just be wired in here.
	 */
	import org.springframework.web.context.support.SpringBeanAutowiringSupport;

	@WebService(serviceName="AccountService")
	public class AccountServiceEndpoint extends SpringBeanAutowiringSupport {

		@Autowired
		private AccountService biz;

		@WebMethod
		public void insertAccount(Account acc) {
			biz.insertAccount(acc);
		}

		@WebMethod
		public Account[] getAccounts(String name) {
			return biz.getAccounts(name);
		}
	}
----

Our `AccountServiceEndpoint` needs to run in the same web application as the Spring
context to allow for access to Spring's facilities. This is the case by default in Java
EE environments, using the standard contract for JAX-WS servlet endpoint deployment.
See the various Jakarta EE web service tutorials for details.


[[remoting-web-services-jaxws-export-standalone]]
==== Exporting Standalone Web Services by Using JAX-WS

The built-in JAX-WS provider that comes with Oracle's JDK supports exposure of web
services by using the built-in HTTP server that is also included in the JDK. Spring's
`SimpleJaxWsServiceExporter` detects all `@WebService`-annotated beans in the Spring
application context and exports them through the default JAX-WS server (the JDK HTTP
server).

In this scenario, the endpoint instances are defined and managed as Spring beans
themselves. They are registered with the JAX-WS engine, but their lifecycle is up to
the Spring application context. This means that you can apply Spring functionality
(such as explicit dependency injection) to the endpoint instances. Annotation-driven
injection through `@Autowired` works as well. The following example shows how to
define these beans:

[source,xml,indent=0,subs="verbatim,quotes"]
----
	<bean class="org.springframework.remoting.jaxws.SimpleJaxWsServiceExporter">
		<property name="baseAddress" value="http://localhost:8080/"/>
	</bean>

	<bean id="accountServiceEndpoint" class="example.AccountServiceEndpoint">
		...
	</bean>

	...
----

The `AccountServiceEndpoint` can but does not have to derive from Spring's `SpringBeanAutowiringSupport`,
since the endpoint in this example is a fully Spring-managed bean. This means that
the endpoint implementation can be as follows (without any superclass declared --
and Spring's `@Autowired` configuration annotation is still honored):

[source,java,indent=0,subs="verbatim,quotes"]
----
	@WebService(serviceName="AccountService")
	public class AccountServiceEndpoint {

		@Autowired
		private AccountService biz;

		@WebMethod
		public void insertAccount(Account acc) {
			biz.insertAccount(acc);
		}

		@WebMethod
		public List<Account> getAccounts(String name) {
			return biz.getAccounts(name);
		}
	}
----


[[remoting-web-services-jaxws-export-ri]]
==== Exporting Web Services by Using JAX-WS RI's Spring Support

Oracle's JAX-WS RI, developed as part of the GlassFish project, ships Spring support
as part of its JAX-WS Commons project. This allows for defining JAX-WS endpoints as
Spring-managed beans, similar to the standalone mode discussed in the
<<remoting-web-services-jaxws-export-standalone, previous section>> --
but this time in a Servlet environment.

NOTE: This is not portable in a Jakarta EE environment. It is mainly intended for non-EE
environments, such as Tomcat, that embed the JAX-WS RI as part of the web application.

The differences from the standard style of exporting servlet-based endpoints are that
the lifecycle of the endpoint instances themselves are managed by Spring and that there
is only one JAX-WS servlet defined in `web.xml`. With the standard Jakarta EE style (as
shown earlier), you have one servlet definition per service endpoint, with each endpoint
typically delegating to Spring beans (through the use of `@Autowired`, as shown earlier).

See https://jax-ws-commons.java.net/spring/[https://jax-ws-commons.java.net/spring/]
for details on setup and usage style.


[[remoting-web-services-jaxws-access]]
==== Accessing Web Services by Using JAX-WS

Spring provides two factory beans to create JAX-WS web service proxies, namely
`LocalJaxWsServiceFactoryBean` and `JaxWsPortProxyFactoryBean`. The former can
return only a JAX-WS service class for us to work with. The latter is the full-fledged
version that can return a proxy that implements our business service interface.
In the following example, we use `JaxWsPortProxyFactoryBean` to create a proxy for the
`AccountService` endpoint (again):

[source,xml,indent=0,subs="verbatim,quotes"]
----
	<bean id="accountWebService" class="org.springframework.remoting.jaxws.JaxWsPortProxyFactoryBean">
		<property name="serviceInterface" value="example.AccountService"/> <1>
		<property name="wsdlDocumentUrl" value="http://localhost:8888/AccountServiceEndpoint?WSDL"/>
		<property name="namespaceUri" value="https://example/"/>
		<property name="serviceName" value="AccountService"/>
		<property name="portName" value="AccountServiceEndpointPort"/>
	</bean>
----
<1> Where `serviceInterface` is our business interface that the clients use.


`wsdlDocumentUrl` is the URL for the WSDL file. Spring needs this at startup time to
create the JAX-WS Service. `namespaceUri` corresponds to the `targetNamespace` in the
.wsdl file. `serviceName` corresponds to the service name in the .wsdl file. `portName`
corresponds to the port name in the .wsdl file.

Accessing the web service is easy, as we have a bean factory for it that exposes it as
an interface called `AccountService`. The following example shows how we can wire this
up in Spring:

[source,xml,indent=0,subs="verbatim,quotes"]
----
	<bean id="client" class="example.AccountClientImpl">
		...
		<property name="service" ref="accountWebService"/>
	</bean>
----

From the client code, we can access the web service as if it were a normal class,
as the following example shows:

[source,java,indent=0,subs="verbatim,quotes"]
----
	public class AccountClientImpl {

		private AccountService service;

		public void setService(AccountService service) {
			this.service = service;
		}

		public void foo() {
			service.insertAccount(...);
		}
	}
----

NOTE: The above is slightly simplified in that JAX-WS requires endpoint interfaces
and implementation classes to be annotated with `@WebService`, `@SOAPBinding`, etc.
annotations. This means that you cannot (easily) use plain Java interfaces and
implementation classes as JAX-WS endpoint artifacts; you need to annotate them
accordingly first. Check the JAX-WS documentation for details on those requirements.




[[remoting-rmi]]
=== RMI (Deprecated)

WARNING: As of Spring Framework 5.3, RMI support is deprecated and will not be replaced.

By using Spring's support for RMI, you can transparently expose your services through the
RMI infrastructure. After having this set up, you basically have a configuration similar
to remote EJBs, except for the fact that there is no standard support for security
context propagation or remote transaction propagation. Spring does provide hooks for
such additional invocation context when you use the RMI invoker, so you can, for example,
plug in security frameworks or custom security credentials.


[[remoting-rmi-server]]
==== Exporting the Service by Using `RmiServiceExporter`

Using the `RmiServiceExporter`, we can expose the interface of our AccountService object
as RMI object. The interface can be accessed by using `RmiProxyFactoryBean`, or via
plain RMI in case of a traditional RMI service. The `RmiServiceExporter` explicitly
supports the exposing of any non-RMI services via RMI invokers.

We first have to set up our service in the Spring container.
The following example shows how to do so:

[source,xml,indent=0,subs="verbatim,quotes"]
----
	<bean id="accountService" class="example.AccountServiceImpl">
		<!-- any additional properties, maybe a DAO? -->
	</bean>
----

Next, we have to expose our service by using `RmiServiceExporter`.
The following example shows how to do so:

[source,xml,indent=0,subs="verbatim,quotes"]
----
	<bean class="org.springframework.remoting.rmi.RmiServiceExporter">
		<!-- does not necessarily have to be the same name as the bean to be exported -->
		<property name="serviceName" value="AccountService"/>
		<property name="service" ref="accountService"/>
		<property name="serviceInterface" value="example.AccountService"/>
		<!-- defaults to 1099 -->
		<property name="registryPort" value="1199"/>
	</bean>
----

In the preceding example, we override the port for the RMI registry. Often, your application
server also maintains an RMI registry, and it is wise to not interfere with that one.
Furthermore, the service name is used to bind the service. So, in the preceding example, the
service is bound at `'rmi://HOST:1199/AccountService'`. We use this URL later on to link in
the service at the client side.

NOTE: The `servicePort` property has been omitted (it defaults to 0). This means that an
anonymous port is used to communicate with the service.


[[remoting-rmi-client]]
==== Linking in the Service at the Client

Our client is a simple object that uses the `AccountService` to manage accounts,
as the following example shows:

[source,java,indent=0,subs="verbatim,quotes"]
----
	public class SimpleObject {

		private AccountService accountService;

		public void setAccountService(AccountService accountService) {
			this.accountService = accountService;
		}

		// additional methods using the accountService
	}
----

To link in the service on the client, we create a separate Spring container,
to contain the following simple object and the service linking configuration bits:

[source,xml,indent=0,subs="verbatim,quotes"]
----
	<bean class="example.SimpleObject">
		<property name="accountService" ref="accountService"/>
	</bean>

	<bean id="accountService" class="org.springframework.remoting.rmi.RmiProxyFactoryBean">
		<property name="serviceUrl" value="rmi://HOST:1199/AccountService"/>
		<property name="serviceInterface" value="example.AccountService"/>
	</bean>
----

That is all we need to do to support the remote account service on the client. Spring
transparently creates an invoker and remotely enables the account service through the
`RmiServiceExporter`. At the client, we link it in by using the `RmiProxyFactoryBean`.



[[remoting-caucho-protocols]]
=== Using Hessian to Remotely Call Services through HTTP (Deprecated)

WARNING: As of Spring Framework 5.3, Hessian support is deprecated and will not be replaced.

Hessian offers a binary HTTP-based remoting protocol. It is developed by Caucho,
and you can find more information about Hessian itself at https://www.caucho.com/[].


[[remoting-caucho-protocols-hessian]]
==== Hessian

Hessian communicates through HTTP and does so by using a custom servlet. By using Spring's
`DispatcherServlet` principles (see <<webmvc.adoc#mvc-servlet>>), we can wire up such a
servlet to expose your services. First, we have to create a new servlet in our application,
as shown in the following excerpt from `web.xml`:

[source,xml,indent=0,subs="verbatim,quotes"]
----
	<servlet>
		<servlet-name>remoting</servlet-name>
		<servlet-class>org.springframework.web.servlet.DispatcherServlet</servlet-class>
		<load-on-startup>1</load-on-startup>
	</servlet>

	<servlet-mapping>
		<servlet-name>remoting</servlet-name>
		<url-pattern>/remoting/*</url-pattern>
	</servlet-mapping>
----

If you are familiar with Spring's `DispatcherServlet` principles, you probably
know that now you have to create a Spring container configuration resource named
`remoting-servlet.xml` (after the name of your servlet) in the `WEB-INF` directory.
The application context is used in the next section.

Alternatively, consider the use of Spring's simpler `HttpRequestHandlerServlet`. Doing so
lets you embed the remote exporter definitions in your root application context (by
default, in `WEB-INF/applicationContext.xml`), with individual servlet definitions
pointing to specific exporter beans. In this case, each servlet name needs to match the bean name of
its target exporter.


[[remoting-caucho-protocols-hessian-server]]
==== Exposing Your Beans by Using `HessianServiceExporter`

In the newly created application context called `remoting-servlet.xml`, we create a
`HessianServiceExporter` to export our services, as the following example shows:

[source,xml,indent=0,subs="verbatim,quotes"]
----
	<bean id="accountService" class="example.AccountServiceImpl">
		<!-- any additional properties, maybe a DAO? -->
	</bean>

	<bean name="/AccountService" class="org.springframework.remoting.caucho.HessianServiceExporter">
		<property name="service" ref="accountService"/>
		<property name="serviceInterface" value="example.AccountService"/>
	</bean>
----

Now we are ready to link in the service at the client. No explicit handler mapping is
specified (to map request URLs onto services), so we use `BeanNameUrlHandlerMapping`
used. Hence, the service is exported at the URL indicated through its bean name
within the containing `DispatcherServlet` instance's mapping (as defined earlier):
`https://HOST:8080/remoting/AccountService`.

Alternatively, you can create a `HessianServiceExporter` in your root application context (for example,
in `WEB-INF/applicationContext.xml`), as the following example shows:

[source,xml,indent=0,subs="verbatim,quotes"]
----
	<bean name="accountExporter" class="org.springframework.remoting.caucho.HessianServiceExporter">
		<property name="service" ref="accountService"/>
		<property name="serviceInterface" value="example.AccountService"/>
	</bean>
----

In the latter case, you should define a corresponding servlet for this exporter in `web.xml`,
with the same end result: The exporter gets mapped to the request path at
`/remoting/AccountService`. Note that the servlet name needs to match the bean name of
the target exporter. The following example shows how to do so:

[source,xml,indent=0,subs="verbatim,quotes"]
----
	<servlet>
		<servlet-name>accountExporter</servlet-name>
		<servlet-class>org.springframework.web.context.support.HttpRequestHandlerServlet</servlet-class>
	</servlet>

	<servlet-mapping>
		<servlet-name>accountExporter</servlet-name>
		<url-pattern>/remoting/AccountService</url-pattern>
	</servlet-mapping>
----


[[remoting-caucho-protocols-hessian-client]]
==== Linking in the Service on the Client

By using the `HessianProxyFactoryBean`, we can link in the service at the client. The same
principles apply as with the RMI example. We create a separate bean factory or
application context and mention the following beans where the `SimpleObject` is by using
the `AccountService` to manage accounts, as the following example shows:

[source,xml,indent=0,subs="verbatim,quotes"]
----
	<bean class="example.SimpleObject">
		<property name="accountService" ref="accountService"/>
	</bean>

	<bean id="accountService" class="org.springframework.remoting.caucho.HessianProxyFactoryBean">
		<property name="serviceUrl" value="https://remotehost:8080/remoting/AccountService"/>
		<property name="serviceInterface" value="example.AccountService"/>
	</bean>
----


[[remoting-caucho-protocols-security]]
==== Applying HTTP Basic Authentication to a Service Exposed through Hessian

One of the advantages of Hessian is that we can easily apply HTTP basic authentication,
because both protocols are HTTP-based. Your normal HTTP server security mechanism can
be applied through using the `web.xml` security features, for example. Usually,
you need not use per-user security credentials here. Rather, you can use shared credentials that you define
at the `HessianProxyFactoryBean` level (similar to a JDBC `DataSource`), as the following example shows:

[source,xml,indent=0,subs="verbatim,quotes"]
----
	<bean class="org.springframework.web.servlet.handler.BeanNameUrlHandlerMapping">
		<property name="interceptors" ref="authorizationInterceptor"/>
	</bean>

	<bean id="authorizationInterceptor"
			class="org.springframework.web.servlet.handler.UserRoleAuthorizationInterceptor">
		<property name="authorizedRoles" value="administrator,operator"/>
	</bean>
----

In the preceding example, we explicitly mention the `BeanNameUrlHandlerMapping` and set
an interceptor, to let only administrators and operators call the beans mentioned in
this application context.

NOTE: The preceding example does not show a flexible kind of security infrastructure. For
more options as far as security is concerned, have a look at the Spring Security project
at https://projects.spring.io/spring-security/.



[[remoting-httpinvoker]]
=== Spring HTTP Invoker (Deprecated)

WARNING: As of Spring Framework 5.3, HTTP Invoker support is deprecated and will not be replaced.

As opposed to Hessian, Spring HTTP invokers are both lightweight protocols that use their own slim
serialization mechanisms and use the standard Java serialization
mechanism to expose services through HTTP. This has a huge advantage if your arguments
and return types are complex types that cannot be serialized by using the serialization
mechanisms Hessian uses (see the next section for more considerations when
you choose a remoting technology).

Under the hood, Spring uses either the standard facilities provided by the JDK or
Apache `HttpComponents` to perform HTTP calls. If you need more
advanced and easier-to-use functionality, use the latter. See
https://hc.apache.org/httpcomponents-client-ga/[hc.apache.org/httpcomponents-client-ga/]
for more information.

[CAUTION]
====
Be aware of vulnerabilities due to unsafe Java deserialization:
Manipulated input streams can lead to unwanted code execution on the server
during the deserialization step. As a consequence, do not expose HTTP invoker
endpoints to untrusted clients. Rather, expose them only between your own services.
In general, we strongly recommend using any other message format (such as JSON) instead.

If you are concerned about security vulnerabilities due to Java serialization,
consider the general-purpose serialization filter mechanism at the core JVM level,
originally developed for JDK 9 but backported to JDK 8, 7 and 6 in the meantime. See
https://blogs.oracle.com/java-platform-group/entry/incoming_filter_serialization_data_a
and https://openjdk.java.net/jeps/290.
====


[[remoting-httpinvoker-server]]
==== Exposing the Service Object

Setting up the HTTP invoker infrastructure for a service object closely resembles the
way you would do the same by using Hessian. As Hessian support provides
`HessianServiceExporter`, Spring's HttpInvoker support provides
`org.springframework.remoting.httpinvoker.HttpInvokerServiceExporter`.

To expose the `AccountService` (mentioned earlier) within a Spring Web MVC
`DispatcherServlet`, the following configuration needs to be in place in the
dispatcher's application context, as the following example shows:

[source,xml,indent=0,subs="verbatim,quotes"]
----
	<bean name="/AccountService" class="org.springframework.remoting.httpinvoker.HttpInvokerServiceExporter">
		<property name="service" ref="accountService"/>
		<property name="serviceInterface" value="example.AccountService"/>
	</bean>
----

Such an exporter definition is exposed through the `DispatcherServlet` instance's standard
mapping facilities, as explained in <<remoting-caucho-protocols, the section on Hessian>>.

Alternatively, you can create an `HttpInvokerServiceExporter` in your root application context
(for example, in `'WEB-INF/applicationContext.xml'`), as the following example shows:

[source,xml,indent=0,subs="verbatim,quotes"]
----
	<bean name="accountExporter" class="org.springframework.remoting.httpinvoker.HttpInvokerServiceExporter">
		<property name="service" ref="accountService"/>
		<property name="serviceInterface" value="example.AccountService"/>
	</bean>
----

In addition, you can define a corresponding servlet for this exporter in `web.xml`, with the
servlet name matching the bean name of the target exporter, as the following example shows:

[source,xml,indent=0,subs="verbatim,quotes"]
----
	<servlet>
		<servlet-name>accountExporter</servlet-name>
		<servlet-class>org.springframework.web.context.support.HttpRequestHandlerServlet</servlet-class>
	</servlet>

	<servlet-mapping>
		<servlet-name>accountExporter</servlet-name>
		<url-pattern>/remoting/AccountService</url-pattern>
	</servlet-mapping>
----


[[remoting-httpinvoker-client]]
==== Linking in the Service at the Client

Again, linking in the service from the client much resembles the way you would do it
when you use Hessian. By using a proxy, Spring can translate your calls to
HTTP POST requests to the URL that points to the exported service. The following example
shows how to configure this arrangement:

[source,xml,indent=0,subs="verbatim,quotes"]
----
	<bean id="httpInvokerProxy" class="org.springframework.remoting.httpinvoker.HttpInvokerProxyFactoryBean">
		<property name="serviceUrl" value="https://remotehost:8080/remoting/AccountService"/>
		<property name="serviceInterface" value="example.AccountService"/>
	</bean>
----

As mentioned earlier, you can choose what HTTP client you want to use. By default, the
`HttpInvokerProxy` uses the JDK's HTTP functionality, but you can also use the Apache
`HttpComponents` client by setting the `httpInvokerRequestExecutor` property.
The following example shows how to do so:

[source,xml,indent=0,subs="verbatim,quotes"]
----
	<property name="httpInvokerRequestExecutor">
		<bean class="org.springframework.remoting.httpinvoker.HttpComponentsHttpInvokerRequestExecutor"/>
	</property>
----



[[remoting-jms]]
=== JMS (Deprecated)

WARNING: As of Spring Framework 5.3, JMS remoting support is deprecated and will not be replaced.

You can also expose services transparently by using JMS as the underlying communication
protocol. The JMS remoting support in the Spring Framework is pretty basic. It sends
and receives on the `same thread` and in the same non-transactional `Session`.
As a result, throughput is implementation-dependent. Note that these single-threaded
and non-transactional constraints apply only to Spring's JMS remoting support.
See <<jms>> for information on Spring's rich support for JMS-based messaging.

The following interface is used on both the server and the client sides:

[source,java,indent=0,subs="verbatim,quotes"]
----
	package com.foo;

	public interface CheckingAccountService {

		public void cancelAccount(Long accountId);
	}
----

The following simple implementation of the preceding interface is used on the server-side:

[source,java,indent=0,subs="verbatim,quotes"]
----
	package com.foo;

	public class SimpleCheckingAccountService implements CheckingAccountService {

		public void cancelAccount(Long accountId) {
			System.out.println("Cancelling account [" + accountId + "]");
		}
	}
----

The following configuration file contains the JMS-infrastructure beans that are shared
on both the client and the server:

[source,xml,indent=0,subs="verbatim,quotes"]
----
	<?xml version="1.0" encoding="UTF-8"?>
	<beans xmlns="http://www.springframework.org/schema/beans"
		xmlns:xsi="http://www.w3.org/2001/XMLSchema-instance"
		xsi:schemaLocation="http://www.springframework.org/schema/beans
			https://www.springframework.org/schema/beans/spring-beans.xsd">

		<bean id="connectionFactory" class="org.apache.activemq.ActiveMQConnectionFactory">
			<property name="brokerURL" value="tcp://ep-t43:61616"/>
		</bean>

		<bean id="queue" class="org.apache.activemq.command.ActiveMQQueue">
			<constructor-arg value="mmm"/>
		</bean>

	</beans>
----


[[remoting-jms-server]]
==== Server-side Configuration

On the server, you need to expose the service object that uses the
`JmsInvokerServiceExporter`, as the following example shows:

[source,xml,indent=0,subs="verbatim,quotes"]
----
	<?xml version="1.0" encoding="UTF-8"?>
	<beans xmlns="http://www.springframework.org/schema/beans"
		xmlns:xsi="http://www.w3.org/2001/XMLSchema-instance"
		xsi:schemaLocation="http://www.springframework.org/schema/beans
			https://www.springframework.org/schema/beans/spring-beans.xsd">

		<bean id="checkingAccountService"
				class="org.springframework.jms.remoting.JmsInvokerServiceExporter">
			<property name="serviceInterface" value="com.foo.CheckingAccountService"/>
			<property name="service">
				<bean class="com.foo.SimpleCheckingAccountService"/>
			</property>
		</bean>

		<bean class="org.springframework.jms.listener.SimpleMessageListenerContainer">
			<property name="connectionFactory" ref="connectionFactory"/>
			<property name="destination" ref="queue"/>
			<property name="concurrentConsumers" value="3"/>
			<property name="messageListener" ref="checkingAccountService"/>
		</bean>

	</beans>
----

[source,java,indent=0,subs="verbatim,quotes"]
----
	package com.foo;

	import org.springframework.context.support.ClassPathXmlApplicationContext;

	public class Server {

		public static void main(String[] args) throws Exception {
			new ClassPathXmlApplicationContext("com/foo/server.xml", "com/foo/jms.xml");
		}
	}
----


[[remoting-jms-client]]
==== Client-side Configuration

The client merely needs to create a client-side proxy that implements the agreed-upon
interface (`CheckingAccountService`).

The following example defines beans that you can inject into other client-side objects
(and the proxy takes care of forwarding the call to the server-side object via JMS):

[source,xml,indent=0,subs="verbatim,quotes"]
----
	<?xml version="1.0" encoding="UTF-8"?>
	<beans xmlns="http://www.springframework.org/schema/beans"
		xmlns:xsi="http://www.w3.org/2001/XMLSchema-instance"
		xsi:schemaLocation="http://www.springframework.org/schema/beans
			https://www.springframework.org/schema/beans/spring-beans.xsd">

		<bean id="checkingAccountService"
				class="org.springframework.jms.remoting.JmsInvokerProxyFactoryBean">
			<property name="serviceInterface" value="com.foo.CheckingAccountService"/>
			<property name="connectionFactory" ref="connectionFactory"/>
			<property name="queue" ref="queue"/>
		</bean>

	</beans>
----

[source,java,indent=0,subs="verbatim,quotes"]
----
	package com.foo;

	import org.springframework.context.ApplicationContext;
	import org.springframework.context.support.ClassPathXmlApplicationContext;

	public class Client {

		public static void main(String[] args) throws Exception {
			ApplicationContext ctx = new ClassPathXmlApplicationContext("com/foo/client.xml", "com/foo/jms.xml");
			CheckingAccountService service = (CheckingAccountService) ctx.getBean("checkingAccountService");
			service.cancelAccount(new Long(10));
		}
	}
----




[[ejb]]
== Enterprise JavaBeans (EJB) Integration

As a lightweight container, Spring is often considered an EJB replacement. We do believe
that for many, if not most, applications and use cases, Spring, as a container, combined
with its rich supporting functionality in the area of transactions, ORM and JDBC access,
is a better choice than implementing equivalent functionality through an EJB container
and EJBs.

However, it is important to note that using Spring does not prevent you from using EJBs.
In fact, Spring makes it much easier to access EJBs and implement EJBs and functionality
within them. Additionally, using Spring to access services provided by EJBs allows the
implementation of those services to later transparently be switched between local EJB,
remote EJB, or POJO (plain old Java object) variants, without the client code having to
be changed.

In this chapter, we look at how Spring can help you access and implement EJBs. Spring
provides particular value when accessing stateless session beans (SLSBs), so we begin
by discussing this topic.



[[ejb-access]]
=== Accessing EJBs

This section covers how to access EJBs.


[[ejb-access-concepts]]
==== Concepts

To invoke a method on a local or remote stateless session bean, client code must
normally perform a JNDI lookup to obtain the (local or remote) EJB Home object and then use
a `create` method call on that object to obtain the actual (local or remote) EJB object.
One or more methods are then invoked on the EJB.

To avoid repeated low-level code, many EJB applications use the Service Locator and
Business Delegate patterns. These are better than spraying JNDI lookups throughout
client code, but their usual implementations have significant disadvantages:

* Typically, code that uses EJBs depends on Service Locator or Business Delegate singletons,
  making it hard to test.
* In the case of the Service Locator pattern used without a Business Delegate,
  application code still ends up having to invoke the `create()` method on an EJB home
  and deal with the resulting exceptions. Thus, it remains tied to the EJB API and the
  complexity of the EJB programming model.
* Implementing the Business Delegate pattern typically results in significant code
  duplication, where we have to write numerous methods that call the same method
  on the EJB.

The Spring approach is to allow the creation and use of proxy objects (normally
configured inside a Spring container), which act as codeless business delegates. You need
not write another Service Locator, another JNDI lookup, or duplicate methods in
a hand-coded Business Delegate unless you actually add real value in such code.


[[ejb-access-local]]
==== Accessing Local SLSBs

Assume that we have a web controller that needs to use a local EJB. We follow best
practice and use the EJB Business Methods Interface pattern, so that the EJB's local
interface extends a non-EJB-specific business methods interface. We call this
business methods interface `MyComponent`. The following example shows such an interface:

[source,java,indent=0,subs="verbatim,quotes"]
----
	public interface MyComponent {
		...
	}
----

One of the main reasons to use the Business Methods Interface pattern is to ensure that
synchronization between method signatures in local interface and bean implementation
class is automatic. Another reason is that it later makes it much easier for us to
switch to a POJO (plain old Java object) implementation of the service if it makes sense
to do so. We also need to implement the local home interface and provide an
implementation class that implements `SessionBean` and the `MyComponent` business
methods interface. Now, the only Java coding we need to do to hook up our web tier
controller to the EJB implementation is to expose a setter method of type `MyComponent`
on the controller. This saves the reference as an instance variable in the
controller. The following example shows how to do so:

[source,java,indent=0,subs="verbatim,quotes"]
----
	private MyComponent myComponent;

	public void setMyComponent(MyComponent myComponent) {
		this.myComponent = myComponent;
	}
----

We can subsequently use this instance variable in any business method in the controller.
Now, assuming we obtain our controller object out of a Spring container, we can
(in the same context) configure a `LocalStatelessSessionProxyFactoryBean` instance,
which is the EJB proxy object. We configure the proxy and set the
`myComponent` property of the controller with the following configuration entry:

[source,xml,indent=0,subs="verbatim,quotes"]
----
	<bean id="myComponent"
			class="org.springframework.ejb.access.LocalStatelessSessionProxyFactoryBean">
		<property name="jndiName" value="ejb/myBean"/>
		<property name="businessInterface" value="com.mycom.MyComponent"/>
	</bean>

	<bean id="myController" class="com.mycom.myController">
		<property name="myComponent" ref="myComponent"/>
	</bean>
----

A lot of work happens behind the scenes, courtesy of the Spring AOP framework,
although you are not forced to work with AOP concepts to enjoy the results. The
`myComponent` bean definition creates a proxy for the EJB, which implements the business
method interface. The EJB local home is cached on startup, so there is only a single JNDI
lookup. Each time the EJB is invoked, the proxy invokes the `classname` method on the
local EJB and invokes the	corresponding business method on the EJB.

The `myController` bean definition sets the `myComponent` property of the controller
class to the EJB proxy.

Alternatively (and preferably in case of many such proxy definitions), consider using
the `<jee:local-slsb>` configuration element in Spring's "`jee`" namespace.
The following example shows how to do so:

[source,xml,indent=0,subs="verbatim,quotes"]
----
	<jee:local-slsb id="myComponent" jndi-name="ejb/myBean"
			business-interface="com.mycom.MyComponent"/>

	<bean id="myController" class="com.mycom.myController">
		<property name="myComponent" ref="myComponent"/>
	</bean>
----

This EJB access mechanism delivers huge simplification of application code. The web tier
code (or other EJB client code) has no dependence on the use of EJB. To
replace this EJB reference with a POJO or a mock object or other test stub, we could
change the `myComponent` bean definition without changing a line of Java code.
Additionally, we have not had to write a single line of JNDI lookup or other EJB plumbing
code as part of our application.

Benchmarks and experience in real applications indicate that the performance overhead of
this approach (which involves reflective invocation of the target EJB) is minimal and
is undetectable in typical use. Remember that we do not want to make
fine-grained calls to EJBs anyway, as there is a cost associated with the EJB
infrastructure in the application server.

There is one caveat with regards to the JNDI lookup. In a bean container, this class is
normally best used as a singleton (there is no reason to make it a prototype).
However, if that bean container pre-instantiates singletons (as do the various XML
`ApplicationContext` variants), you can have a problem if the bean container is loaded
before the EJB container loads the target EJB. That is because the JNDI lookup is
performed in the `init()` method of this class and then cached, but the EJB has not
been bound at the target location yet. The solution is to not pre-instantiate this
factory object but to let it be created on first use. In the XML containers, you can control this
by using the `lazy-init` attribute.

Although not of interest to the majority of Spring users, those doing
programmatic AOP work with EJBs may want to look at `LocalSlsbInvokerInterceptor`.


[[ejb-access-remote]]
==== Accessing Remote SLSBs

Accessing remote EJBs is essentially identical to accessing local EJBs, except that the
`SimpleRemoteStatelessSessionProxyFactoryBean` or `<jee:remote-slsb>` configuration
element is used. Of course, with or without Spring, remote invocation semantics apply: A
call to a method on an object in another VM in another computer does sometimes have to
be treated differently in terms of usage scenarios and failure handling.

Spring's EJB client support adds one more advantage over the non-Spring approach.
Normally, it is problematic for EJB client code to be easily switched back and forth
between calling EJBs locally or remotely. This is because the remote interface methods
must declare that they throw `RemoteException`, and client code must deal with this,
while the local interface methods need not. Client code written for local EJBs that needs
to be moved to remote EJBs typically has to be modified to add handling for the remote
exceptions, and client code written for remote EJBs that needs to be moved to local
EJBs can either stay the same but do a lot of unnecessary handling of remote
exceptions or be modified to remove that code. With the Spring remote EJB
proxy, you can instead not declare any thrown `RemoteException` in your Business Method
Interface and implementing EJB code, have a remote interface that is identical (except
that it does throw `RemoteException`), and rely on the proxy to dynamically treat the two
interfaces as if they were the same. That is, client code does not have to deal with the
checked `RemoteException` class. Any actual `RemoteException` that is thrown during the
EJB invocation is re-thrown as the non-checked `RemoteAccessException` class, which
is a subclass of `RuntimeException`. You can then switch the target service at will
between a local EJB or remote EJB (or even plain Java object) implementation, without
the client code knowing or caring. Of course, this is optional: Nothing
stops you from declaring `RemoteException` in your business interface.


[[ejb-access-ejb2-ejb3]]
==== Accessing EJB 2.x SLSBs Versus EJB 3 SLSBs

Accessing EJB 2.x Session Beans and EJB 3 Session Beans through Spring is largely
transparent. Spring's EJB accessors, including the `<jee:local-slsb>` and
`<jee:remote-slsb>` facilities, transparently adapt to the actual component at runtime.
They handle a home interface if found (EJB 2.x style) or perform straight component
invocations if no home interface is available (EJB 3 style).

Note: For EJB 3 Session Beans, you can effectively use a `JndiObjectFactoryBean` /
`<jee:jndi-lookup>` as well, since fully usable component references are exposed for
plain JNDI lookups there. Defining explicit `<jee:local-slsb>` or `<jee:remote-slsb>`
lookups provides consistent and more explicit EJB access configuration.




[[jms]]
== JMS (Java Message Service)

Spring provides a JMS integration framework that simplifies the use of the JMS API in much
the same way as Spring's integration does for the JDBC API.

JMS can be roughly divided into two areas of functionality, namely the production and
consumption of messages. The `JmsTemplate` class is used for message production and
synchronous message reception. For asynchronous reception similar to Jakarta EE's
message-driven bean style, Spring provides a number of message-listener containers that
you can use to create Message-Driven POJOs (MDPs). Spring also provides a declarative way
to create message listeners.

The `org.springframework.jms.core` package provides the core functionality for using
JMS. It contains JMS template classes that simplify the use of the JMS by handling the
creation and release of resources, much like the `JdbcTemplate` does for JDBC. The
design principle common to Spring template classes is to provide helper methods to
perform common operations and, for more sophisticated usage, delegate the essence of the
processing task to user-implemented callback interfaces. The JMS template follows the
same design. The classes offer various convenience methods for sending messages,
consuming messages synchronously, and exposing the JMS session and message producer to
the user.

The `org.springframework.jms.support` package provides `JMSException` translation
functionality. The translation converts the checked `JMSException` hierarchy to a
mirrored hierarchy of unchecked exceptions. If any provider-specific subclasses
of the checked `jakarta.jms.JMSException` exist, this exception is wrapped in the
unchecked `UncategorizedJmsException`.

The `org.springframework.jms.support.converter` package provides a `MessageConverter`
abstraction to convert between Java objects and JMS messages.

The `org.springframework.jms.support.destination` package provides various strategies
for managing JMS destinations, such as providing a service locator for destinations
stored in JNDI.

The `org.springframework.jms.annotation` package provides the necessary infrastructure
to support annotation-driven listener endpoints by using `@JmsListener`.

The `org.springframework.jms.config` package provides the parser implementation for the
`jms` namespace as well as the java config support to configure listener containers and
create listener endpoints.

Finally, the `org.springframework.jms.connection` package provides an implementation of
the `ConnectionFactory` suitable for use in standalone applications. It also contains an
implementation of Spring's `PlatformTransactionManager` for JMS (the cunningly named
`JmsTransactionManager`). This allows for seamless integration of JMS as a transactional
resource into Spring's transaction management mechanisms.

[NOTE]
====
As of Spring Framework 5, Spring's JMS package fully supports JMS 2.0 and requires the
JMS 2.0 API to be present at runtime. We recommend the use of a JMS 2.0 compatible provider.

If you happen to use an older message broker in your system, you may try upgrading to a
JMS 2.0 compatible driver for your existing broker generation. Alternatively, you may also
try to run against a JMS 1.1 based driver, simply putting the JMS 2.0 API jar on the
classpath but only using JMS 1.1 compatible API against your driver. Spring's JMS support
adheres to JMS 1.1 conventions by default, so with corresponding configuration it does
support such a scenario. However, please consider this for transition scenarios only.
====



[[jms-using]]
=== Using Spring JMS

This section describes how to use Spring's JMS components.


[[jms-jmstemplate]]
==== Using `JmsTemplate`

The `JmsTemplate` class is the central class in the JMS core package. It simplifies the
use of JMS, since it handles the creation and release of resources when sending or
synchronously receiving messages.

Code that uses the `JmsTemplate` needs only to implement callback interfaces that give them
a clearly defined high-level contract. The `MessageCreator` callback interface creates a
message when given a `Session` provided by the calling code in `JmsTemplate`. To
allow for more complex usage of the JMS API, `SessionCallback` provides the
JMS session, and `ProducerCallback` exposes a `Session` and
`MessageProducer` pair.

The JMS API exposes two types of send methods, one that takes delivery mode, priority,
and time-to-live as Quality of Service (QOS) parameters and one that takes no QOS
parameters and uses default values. Since `JmsTemplate` has many send methods,
setting the QOS parameters have been exposed as bean properties to
avoid duplication in the number of send methods. Similarly, the timeout value for
synchronous receive calls is set by using the `setReceiveTimeout` property.

Some JMS providers allow the setting of default QOS values administratively through the
configuration of the `ConnectionFactory`. This has the effect that a call to a
`MessageProducer` instance's `send` method (`send(Destination destination, Message message)`)
uses different QOS default values than those specified in the JMS specification. In order
to provide consistent management of QOS values, the `JmsTemplate` must, therefore, be
specifically enabled to use its own QOS values by setting the boolean property
`isExplicitQosEnabled` to `true`.

For convenience, `JmsTemplate` also exposes a basic request-reply operation that allows
for sending a message and waiting for a reply on a temporary queue that is created as part of
the operation.

IMPORTANT: Instances of the `JmsTemplate` class are thread-safe, once configured. This is
important, because it means that you can configure a single instance of a `JmsTemplate`
and then safely inject this shared reference into multiple collaborators. To be
clear, the `JmsTemplate` is stateful, in that it maintains a reference to a
`ConnectionFactory`, but this state is not conversational state.

As of Spring Framework 4.1, `JmsMessagingTemplate` is built on top of `JmsTemplate`
and provides an integration with the messaging abstraction -- that is,
`org.springframework.messaging.Message`. This lets you create the message to
send in a generic manner.


[[jms-connections]]
==== Connections

The `JmsTemplate` requires a reference to a `ConnectionFactory`. The `ConnectionFactory`
is part of the JMS specification and serves as the entry point for working with JMS. It
is used by the client application as a factory to create connections with the JMS
provider and encapsulates various configuration parameters, many of which are
vendor-specific, such as SSL configuration options.

When using JMS inside an EJB, the vendor provides implementations of the JMS interfaces
so that they can participate in declarative transaction management and perform pooling
of connections and sessions. In order to use this implementation, Jakarta EE containers
typically require that you declare a JMS connection factory as a `resource-ref` inside
the EJB or servlet deployment descriptors. To ensure the use of these features with the
`JmsTemplate` inside an EJB, the client application should ensure that it references the
managed implementation of the `ConnectionFactory`.

[[jms-caching-resources]]
===== Caching Messaging Resources

The standard API involves creating many intermediate objects. To send a message, the
following 'API' walk is performed:

[literal]
[subs="verbatim,quotes"]
----
ConnectionFactory->Connection->Session->MessageProducer->send
----

Between the `ConnectionFactory` and the `Send` operation, three intermediate
objects are created and destroyed. To optimize the resource usage and increase
performance, Spring provides two implementations of `ConnectionFactory`.

[[jms-connection-factory]]
===== Using `SingleConnectionFactory`

Spring provides an implementation of the `ConnectionFactory` interface,
`SingleConnectionFactory`, that returns the same `Connection` on all
`createConnection()` calls and ignores calls to `close()`. This is useful for testing and
standalone environments so that the same connection can be used for multiple
`JmsTemplate` calls that may span any number of transactions. `SingleConnectionFactory`
takes a reference to a standard `ConnectionFactory` that would typically come from JNDI.

[[jdbc-connection-factory-caching]]
===== Using `CachingConnectionFactory`

The `CachingConnectionFactory` extends the functionality of `SingleConnectionFactory`
and adds the caching of `Session`, `MessageProducer`, and `MessageConsumer` instances. The initial
cache size is set to `1`. You can use the `sessionCacheSize` property to increase the number of
cached sessions. Note that the number of actual cached sessions is more than that
number, as sessions are cached based on their acknowledgment mode, so there can be up to
four cached session instances (one for each
acknowledgment mode) when `sessionCacheSize` is set to one. `MessageProducer` and `MessageConsumer` instances are cached within their
owning session and also take into account the unique properties of the producers and
consumers when caching. MessageProducers are cached based on their destination.
MessageConsumers are cached based on a key composed of the destination, selector,
noLocal delivery flag, and the durable subscription name (if creating durable consumers).


[[jms-destinations]]
==== Destination Management

Destinations, as `ConnectionFactory` instances, are JMS administered objects that you can store
and retrieve in JNDI. When configuring a Spring application context, you can use the
JNDI `JndiObjectFactoryBean` factory class or `<jee:jndi-lookup>` to perform dependency
injection on your object's references to JMS destinations. However, this strategy
is often cumbersome if there are a large number of destinations in the application or if there
are advanced destination management features unique to the JMS provider. Examples of
such advanced destination management include the creation of dynamic destinations or
support for a hierarchical namespace of destinations. The `JmsTemplate` delegates the
resolution of a destination name to a JMS destination object that implements the
`DestinationResolver` interface. `DynamicDestinationResolver` is the default
implementation used by `JmsTemplate` and accommodates resolving dynamic destinations. A
`JndiDestinationResolver` is also provided to act as a service locator for
destinations contained in JNDI and optionally falls back to the behavior contained in
`DynamicDestinationResolver`.

Quite often, the destinations used in a JMS application are only known at runtime and,
therefore, cannot be administratively created when the application is deployed. This is
often because there is shared application logic between interacting system components
that create destinations at runtime according to a well-known naming convention. Even
though the creation of dynamic destinations is not part of the JMS specification, most
vendors have provided this functionality. Dynamic destinations are created with a user-defined name,
which differentiates them from temporary destinations, and are often
not registered in JNDI. The API used to create dynamic destinations varies from provider
to provider since the properties associated with the destination are vendor-specific.
However, a simple implementation choice that is sometimes made by vendors is to
disregard the warnings in the JMS specification and to use the method `TopicSession`
`createTopic(String topicName)` or the `QueueSession` `createQueue(String
queueName)` method to create a new destination with default destination properties. Depending
on the vendor implementation, `DynamicDestinationResolver` can then also create a
physical destination instead of only resolving one.

The boolean property `pubSubDomain` is used to configure the `JmsTemplate` with
knowledge of what JMS domain is being used. By default, the value of this property is
false, indicating that the point-to-point domain, `Queues`, is to be used. This property
(used by `JmsTemplate`) determines the behavior of dynamic destination resolution through
implementations of the `DestinationResolver` interface.

You can also configure the `JmsTemplate` with a default destination through the
property `defaultDestination`. The default destination is with send and receive
operations that do not refer to a specific destination.


[[jms-mdp]]
==== Message Listener Containers

One of the most common uses of JMS messages in the EJB world is to drive message-driven
beans (MDBs). Spring offers a solution to create message-driven POJOs (MDPs) in a way
that does not tie a user to an EJB container. (See <<jms-receiving-async>> for detailed
coverage of Spring's MDP support.) Since Spring Framework 4.1, endpoint methods can be
annotated with `@JmsListener` -- see <<jms-annotated>> for more details.

A message listener container is used to receive messages from a JMS message queue and
drive the `MessageListener` that is injected into it. The listener container is
responsible for all threading of message reception and dispatches into the listener for
processing. A message listener container is the intermediary between an MDP and a
messaging provider and takes care of registering to receive messages, participating in
transactions, resource acquisition and release, exception conversion, and so on. This
lets you write the (possibly complex) business logic
associated with receiving a message (and possibly respond to it), and delegates
boilerplate JMS infrastructure concerns to the framework.

There are two standard JMS message listener containers packaged with Spring, each with
its specialized feature set.

* <<jms-mdp-simple, `SimpleMessageListenerContainer`>>
* <<jms-mdp-default, `DefaultMessageListenerContainer`>>

[[jms-mdp-simple]]
===== Using `SimpleMessageListenerContainer`

This message listener container is the simpler of the two standard flavors. It creates
a fixed number of JMS sessions and consumers at startup, registers the listener by using
the standard JMS `MessageConsumer.setMessageListener()` method, and leaves it up the JMS
provider to perform listener callbacks. This variant does not allow for dynamic adaption
to runtime demands or for participation in externally managed transactions.
Compatibility-wise, it stays very close to the spirit of the standalone JMS
specification, but is generally not compatible with Jakarta EE's JMS restrictions.

NOTE: While `SimpleMessageListenerContainer` does not allow for participation in externally
managed transactions, it does support native JMS transactions. To enable this feature,
you can switch the `sessionTransacted` flag to `true` or, in the XML namespace, set the
`acknowledge` attribute to `transacted`. Exceptions thrown from your listener then lead
to a rollback, with the message getting redelivered. Alternatively, consider using
`CLIENT_ACKNOWLEDGE` mode, which provides redelivery in case of an exception as well but
does not use transacted `Session` instances and, therefore, does not include any other
`Session` operations (such as sending response messages) in the transaction protocol.

IMPORTANT: The default `AUTO_ACKNOWLEDGE` mode does not provide proper reliability guarantees.
Messages can get lost when listener execution fails (since the provider automatically
acknowledges each message after listener invocation, with no exceptions to be propagated to
the provider) or when the listener container shuts down (you can configure this by setting
the `acceptMessagesWhileStopping` flag). Make sure to use transacted sessions in case of
reliability needs (for example, for reliable queue handling and durable topic subscriptions).

[[jms-mdp-default]]
===== Using `DefaultMessageListenerContainer`

This message listener container is used in most cases. In contrast to
`SimpleMessageListenerContainer`, this container variant allows for dynamic adaptation
to runtime demands and is able to participate in externally managed transactions.
Each received message is registered with an XA transaction when configured with a
`JtaTransactionManager`. As a result, processing may take advantage of XA transaction
semantics. This listener container strikes a good balance between low requirements on
the JMS provider, advanced functionality (such as participation in externally managed
transactions), and compatibility with Jakarta EE environments.

You can customize the cache level of the container. Note that, when no caching is enabled,
a new connection and a new session is created for each message reception. Combining this
with a non-durable subscription with high loads may lead to message loss. Make sure to
use a proper cache level in such a case.

This container also has recoverable capabilities when the broker goes down. By default,
a simple `BackOff` implementation retries every five seconds. You can specify
a custom `BackOff` implementation for more fine-grained recovery options. See
{api-spring-framework}/util/backoff/ExponentialBackOff.html[`ExponentialBackOff`] for an example.

NOTE: Like its sibling (<<jms-mdp-simple, `SimpleMessageListenerContainer`>>),
`DefaultMessageListenerContainer` supports native JMS transactions and allows for
customizing the acknowledgment mode. If feasible for your scenario, This is strongly
recommended over externally managed transactions -- that is, if you can live with
occasional duplicate messages in case of the JVM dying. Custom duplicate message
detection steps in your business logic can cover such situations -- for example,
in the form of a business entity existence check or a protocol table check.
Any such arrangements are significantly more efficient than the alternative:
wrapping your entire processing with an XA transaction (through configuring your
`DefaultMessageListenerContainer` with an `JtaTransactionManager`) to cover the
reception of the JMS message as well as the execution of the business logic in your
message listener (including database operations, etc.).

IMPORTANT: The default `AUTO_ACKNOWLEDGE` mode does not provide proper reliability guarantees.
Messages can get lost when listener execution fails (since the provider automatically
acknowledges each message after listener invocation, with no exceptions to be propagated to
the provider) or when the listener container shuts down (you can configure this by setting
the `acceptMessagesWhileStopping` flag). Make sure to use transacted sessions in case of
reliability needs (for example, for reliable queue handling and durable topic subscriptions).


[[jms-tx]]
==== Transaction Management

Spring provides a `JmsTransactionManager` that manages transactions for a single JMS
`ConnectionFactory`. This lets JMS applications leverage the managed-transaction
features of Spring, as described in
<<data-access.adoc#transaction, Transaction Management section of the Data Access chapter>>.
The `JmsTransactionManager` performs local resource transactions, binding a JMS
Connection/Session pair from the specified `ConnectionFactory` to the thread.
`JmsTemplate` automatically detects such transactional resources and operates
on them accordingly.

In a Jakarta EE environment, the `ConnectionFactory` pools Connection and Session instances,
so those resources are efficiently reused across transactions. In a standalone environment,
using Spring's `SingleConnectionFactory` result in a shared JMS `Connection`, with
each transaction having its own independent `Session`. Alternatively, consider the use
of a provider-specific pooling adapter, such as ActiveMQ's `PooledConnectionFactory`
class.

You can also use `JmsTemplate` with the `JtaTransactionManager` and an XA-capable JMS
`ConnectionFactory` to perform distributed transactions. Note that this requires the
use of a JTA transaction manager as well as a properly XA-configured ConnectionFactory.
(Check your Jakarta EE server's or JMS provider's documentation.)

Reusing code across a managed and unmanaged transactional environment can be confusing
when using the JMS API to create a `Session` from a `Connection`. This is because the
JMS API has only one factory method to create a `Session`, and it requires values for the
transaction and acknowledgment modes. In a managed environment, setting these values is
the responsibility of the environment's transactional infrastructure, so these values
are ignored by the vendor's wrapper to the JMS Connection. When you use the `JmsTemplate`
in an unmanaged environment, you can specify these values through the use of the
properties `sessionTransacted` and `sessionAcknowledgeMode`. When you use a
`PlatformTransactionManager` with `JmsTemplate`, the template is always given a
transactional JMS `Session`.



[[jms-sending]]
=== Sending a Message

The `JmsTemplate` contains many convenience methods to send a message. Send
methods specify the destination by using a `jakarta.jms.Destination` object, and others
specify the destination by using a `String` in a JNDI lookup. The `send` method
that takes no destination argument uses the default destination.

The following example uses the `MessageCreator` callback to create a text message from the
supplied `Session` object:

[source,java,indent=0,subs="verbatim,quotes"]
----
	import jakarta.jms.ConnectionFactory;
	import jakarta.jms.JMSException;
	import jakarta.jms.Message;
	import jakarta.jms.Queue;
	import jakarta.jms.Session;

	import org.springframework.jms.core.MessageCreator;
	import org.springframework.jms.core.JmsTemplate;

	public class JmsQueueSender {

		private JmsTemplate jmsTemplate;
		private Queue queue;

		public void setConnectionFactory(ConnectionFactory cf) {
			this.jmsTemplate = new JmsTemplate(cf);
		}

		public void setQueue(Queue queue) {
			this.queue = queue;
		}

		public void simpleSend() {
			this.jmsTemplate.send(this.queue, new MessageCreator() {
				public Message createMessage(Session session) throws JMSException {
					return session.createTextMessage("hello queue world");
				}
			});
		}
	}
----

In the preceding example, the `JmsTemplate` is constructed by passing a reference to a
`ConnectionFactory`. As an alternative, a zero-argument constructor and
`connectionFactory` is provided and can be used for constructing the instance in
JavaBean style (using a `BeanFactory` or plain Java code). Alternatively, consider
deriving from Spring's `JmsGatewaySupport` convenience base class, which provides
pre-built bean properties for JMS configuration.

The `send(String destinationName, MessageCreator creator)` method lets you send a
message by using the string name of the destination. If these names are registered in JNDI,
you should set the `destinationResolver` property of the template to an instance of
`JndiDestinationResolver`.

If you created the `JmsTemplate` and specified a default destination, the
`send(MessageCreator c)` sends a message to that destination.


[[jms-msg-conversion]]
==== Using Message Converters

To facilitate the sending of domain model objects, the `JmsTemplate` has
various send methods that take a Java object as an argument for a message's data
content. The overloaded methods `convertAndSend()` and `receiveAndConvert()` methods in
`JmsTemplate` delegate the conversion process to an instance of the `MessageConverter`
interface. This interface defines a simple contract to convert between Java objects and
JMS messages. The default implementation (`SimpleMessageConverter`) supports conversion
between `String` and `TextMessage`, `byte[]` and `BytesMessage`, and `java.util.Map`
and `MapMessage`. By using the converter, you and your application code can focus on the
business object that is being sent or received through JMS and not be concerned with the
details of how it is represented as a JMS message.

The sandbox currently includes a `MapMessageConverter`, which uses reflection to convert
between a JavaBean and a `MapMessage`. Other popular implementation choices you might
implement yourself are converters that use an existing XML marshalling package (such as
JAXB or XStream) to create a `TextMessage` that represents the object.

To accommodate the setting of a message's properties, headers, and body that can not be
generically encapsulated inside a converter class, the `MessagePostProcessor` interface
gives you access to the message after it has been converted but before it is sent. The
following example shows how to modify a message header and a property after a
`java.util.Map` is converted to a message:

[source,java,indent=0,subs="verbatim,quotes"]
----
	public void sendWithConversion() {
		Map map = new HashMap();
		map.put("Name", "Mark");
		map.put("Age", new Integer(47));
		jmsTemplate.convertAndSend("testQueue", map, new MessagePostProcessor() {
			public Message postProcessMessage(Message message) throws JMSException {
				message.setIntProperty("AccountID", 1234);
				message.setJMSCorrelationID("123-00001");
				return message;
			}
		});
	}
----

This results in a message of the following form:

[literal]
[subs="verbatim,quotes"]
----
MapMessage={
	Header={
		... standard headers ...
		CorrelationID={123-00001}
	}
	Properties={
		AccountID={Integer:1234}
	}
	Fields={
		Name={String:Mark}
		Age={Integer:47}
	}
}
----


[[jms-callbacks]]
==== Using `SessionCallback` and `ProducerCallback`

While the send operations cover many common usage scenarios, you might sometimes
want to perform multiple operations on a JMS `Session` or `MessageProducer`. The
`SessionCallback` and `ProducerCallback` expose the JMS `Session` and `Session` /
`MessageProducer` pair, respectively. The `execute()` methods on `JmsTemplate` run
these callback methods.



[[jms-receiving]]
=== Receiving a Message

This describes how to receive messages with JMS in Spring.


[[jms-receiving-sync]]
==== Synchronous Reception

While JMS is typically associated with asynchronous processing, you can
consume messages synchronously. The overloaded `receive(..)` methods provide this
functionality. During a synchronous receive, the calling thread blocks until a message
becomes available. This can be a dangerous operation, since the calling thread can
potentially be blocked indefinitely. The `receiveTimeout` property specifies how long
the receiver should wait before giving up waiting for a message.


[[jms-receiving-async]]
==== Asynchronous reception: Message-Driven POJOs

NOTE: Spring also supports annotated-listener endpoints through the use of the `@JmsListener`
annotation and provides an open infrastructure to register endpoints programmatically.
This is, by far, the most convenient way to setup an asynchronous receiver.
See <<jms-annotated-support>> for more details.

In a fashion similar to a Message-Driven Bean (MDB) in the EJB world, the Message-Driven
POJO (MDP) acts as a receiver for JMS messages. The one restriction (but see
<<jms-receiving-async-message-listener-adapter>>) on an MDP is that it must implement
the `jakarta.jms.MessageListener` interface. Note that, if your POJO receives messages
on multiple threads, it is important to ensure that your implementation is thread-safe.

The following example shows a simple implementation of an MDP:

[source,java,indent=0,subs="verbatim,quotes"]
----
	import jakarta.jms.JMSException;
	import jakarta.jms.Message;
	import jakarta.jms.MessageListener;
	import jakarta.jms.TextMessage;

	public class ExampleListener implements MessageListener {

		public void onMessage(Message message) {
			if (message instanceof TextMessage) {
				try {
					System.out.println(((TextMessage) message).getText());
				}
				catch (JMSException ex) {
					throw new RuntimeException(ex);
				}
			}
			else {
				throw new IllegalArgumentException("Message must be of type TextMessage");
			}
		}
	}
----

Once you have implemented your `MessageListener`, it is time to create a message listener
container.

The following example shows how to define and configure one of the message listener
containers that ships with Spring (in this case, `DefaultMessageListenerContainer`):

[source,xml,indent=0,subs="verbatim,quotes"]
----
	<!-- this is the Message Driven POJO (MDP) -->
	<bean id="messageListener" class="jmsexample.ExampleListener"/>

	<!-- and this is the message listener container -->
	<bean id="jmsContainer" class="org.springframework.jms.listener.DefaultMessageListenerContainer">
		<property name="connectionFactory" ref="connectionFactory"/>
		<property name="destination" ref="destination"/>
		<property name="messageListener" ref="messageListener"/>
	</bean>
----

See the Spring javadoc of the various message listener containers (all of which implement
{api-spring-framework}/jms/listener/MessageListenerContainer.html[MessageListenerContainer])
for a full description of the features supported by each implementation.


[[jms-receiving-async-session-aware-message-listener]]
==== Using the `SessionAwareMessageListener` Interface

The `SessionAwareMessageListener` interface is a Spring-specific interface that provides
a similar contract to the JMS `MessageListener` interface but also gives the message-handling
method access to the JMS `Session` from which the `Message` was received.
The following listing shows the definition of the `SessionAwareMessageListener` interface:

[source,java,indent=0,subs="verbatim,quotes"]
----
	package org.springframework.jms.listener;

	public interface SessionAwareMessageListener {

		void onMessage(Message message, Session session) throws JMSException;
	}
----

You can choose to have your MDPs implement this interface (in preference to the standard
JMS `MessageListener` interface) if you want your MDPs to be able to respond to any
received messages (by using the `Session` supplied in the `onMessage(Message, Session)`
method). All of the message listener container implementations that ship with Spring
have support for MDPs that implement either the `MessageListener` or
`SessionAwareMessageListener` interface. Classes that implement the
`SessionAwareMessageListener` come with the caveat that they are then tied to Spring
through the interface. The choice of whether or not to use it is left entirely up to you
as an application developer or architect.

Note that the `onMessage(..)` method of the `SessionAwareMessageListener`
interface throws `JMSException`. In contrast to the standard JMS `MessageListener`
interface, when using the `SessionAwareMessageListener` interface, it is the
responsibility of the client code to handle any thrown exceptions.


[[jms-receiving-async-message-listener-adapter]]
==== Using `MessageListenerAdapter`

The `MessageListenerAdapter` class is the final component in Spring's asynchronous
messaging support. In a nutshell, it lets you expose almost any class as an MDP
(though there are some constraints).

Consider the following interface definition:

[source,java,indent=0,subs="verbatim,quotes"]
----
	public interface MessageDelegate {

		void handleMessage(String message);

		void handleMessage(Map message);

		void handleMessage(byte[] message);

		void handleMessage(Serializable message);
	}
----

Notice that, although the interface extends neither the `MessageListener` nor the
`SessionAwareMessageListener` interface, you can still use it as an MDP by using the
`MessageListenerAdapter` class. Notice also how the various message handling methods are
strongly typed according to the contents of the various `Message` types that they can
receive and handle.

Now consider the following implementation of the `MessageDelegate` interface:

[source,java,indent=0,subs="verbatim,quotes"]
----
	public class DefaultMessageDelegate implements MessageDelegate {
		// implementation elided for clarity...
	}
----

In particular, note how the preceding implementation of the `MessageDelegate` interface (the
`DefaultMessageDelegate` class) has no JMS dependencies at all. It truly is a
POJO that we can make into an MDP through the following configuration:

[source,xml,indent=0,subs="verbatim,quotes"]
----
	<!-- this is the Message Driven POJO (MDP) -->
	<bean id="messageListener" class="org.springframework.jms.listener.adapter.MessageListenerAdapter">
		<constructor-arg>
			<bean class="jmsexample.DefaultMessageDelegate"/>
		</constructor-arg>
	</bean>

	<!-- and this is the message listener container... -->
	<bean id="jmsContainer" class="org.springframework.jms.listener.DefaultMessageListenerContainer">
		<property name="connectionFactory" ref="connectionFactory"/>
		<property name="destination" ref="destination"/>
		<property name="messageListener" ref="messageListener"/>
	</bean>
----

The next example shows another MDP that can handle only receiving JMS
`TextMessage` messages. Notice how the message handling method is actually called
`receive` (the name of the message handling method in a `MessageListenerAdapter`
defaults to `handleMessage`), but it is configurable (as you can see later in this section). Notice
also how the `receive(..)` method is strongly typed to receive and respond only to JMS
`TextMessage` messages.
The following listing shows the definition of the `TextMessageDelegate` interface:

[source,java,indent=0,subs="verbatim,quotes"]
----
	public interface TextMessageDelegate {

		void receive(TextMessage message);
	}
----

The following listing shows a class that implements the `TextMessageDelegate` interface:

[source,java,indent=0,subs="verbatim,quotes"]
----
	public class DefaultTextMessageDelegate implements TextMessageDelegate {
		// implementation elided for clarity...
	}
----

The configuration of the attendant `MessageListenerAdapter` would then be as follows:

[source,xml,indent=0,subs="verbatim,quotes"]
----
	<bean id="messageListener" class="org.springframework.jms.listener.adapter.MessageListenerAdapter">
		<constructor-arg>
			<bean class="jmsexample.DefaultTextMessageDelegate"/>
		</constructor-arg>
		<property name="defaultListenerMethod" value="receive"/>
		<!-- we don't want automatic message context extraction -->
		<property name="messageConverter">
			<null/>
		</property>
	</bean>
----

Note that, if the `messageListener` receives a JMS `Message` of a type
other than `TextMessage`, an `IllegalStateException` is thrown (and subsequently
swallowed). Another of the capabilities of the `MessageListenerAdapter` class is the
ability to automatically send back a response `Message` if a handler method returns a
non-void value. Consider the following interface and class:

[source,java,indent=0,subs="verbatim,quotes"]
----
	public interface ResponsiveTextMessageDelegate {

		// notice the return type...
		String receive(TextMessage message);
	}
----

[source,java,indent=0,subs="verbatim,quotes"]
----
	public class DefaultResponsiveTextMessageDelegate implements ResponsiveTextMessageDelegate {
		// implementation elided for clarity...
	}
----

If you use the `DefaultResponsiveTextMessageDelegate` in conjunction with a
`MessageListenerAdapter`, any non-null value that is returned from the execution of
the `'receive(..)'` method is (in the default configuration) converted into a
`TextMessage`. The resulting `TextMessage` is then sent to the `Destination` (if
one exists) defined in the JMS `Reply-To` property of the original `Message` or the
default `Destination` set on the `MessageListenerAdapter` (if one has been configured).
If no `Destination` is found, an `InvalidDestinationException` is thrown
(note that this exception is not swallowed and propagates up the
call stack).


[[jms-tx-participation]]
==== Processing Messages Within Transactions

Invoking a message listener within a transaction requires only reconfiguration of the
listener container.

You can activate local resource transactions through the `sessionTransacted` flag
on the listener container definition. Each message listener invocation then operates
within an active JMS transaction, with message reception rolled back in case of listener
execution failure. Sending a response message (through `SessionAwareMessageListener`) is
part of the same local transaction, but any other resource operations (such as
database access) operate independently. This usually requires duplicate message
detection in the listener implementation, to cover the case where database processing
has committed but message processing failed to commit.

Consider the following bean definition:

[source,xml,indent=0,subs="verbatim,quotes"]
----
	<bean id="jmsContainer" class="org.springframework.jms.listener.DefaultMessageListenerContainer">
		<property name="connectionFactory" ref="connectionFactory"/>
		<property name="destination" ref="destination"/>
		<property name="messageListener" ref="messageListener"/>
		<property name="sessionTransacted" value="true"/>
	</bean>
----

To participate in an externally managed transaction, you need to configure a
transaction manager and use a listener container that supports externally managed
transactions (typically, `DefaultMessageListenerContainer`).

To configure a message listener container for XA transaction participation, you want
to configure a `JtaTransactionManager` (which, by default, delegates to the Jakarta EE
server's transaction subsystem). Note that the underlying JMS `ConnectionFactory` needs to
be XA-capable and properly registered with your JTA transaction coordinator. (Check your
Jakarta EE server's configuration of JNDI resources.) This lets message reception as well
as (for example) database access be part of the same transaction (with unified commit
semantics, at the expense of XA transaction log overhead).

The following bean definition creates a transaction manager:

[source,xml,indent=0,subs="verbatim,quotes"]
----
	<bean id="transactionManager" class="org.springframework.transaction.jta.JtaTransactionManager"/>
----

Then we need to add it to our earlier container configuration. The container
takes care of the rest. The following example shows how to do so:

[source,xml,indent=0,subs="verbatim,quotes"]
----
	<bean id="jmsContainer" class="org.springframework.jms.listener.DefaultMessageListenerContainer">
		<property name="connectionFactory" ref="connectionFactory"/>
		<property name="destination" ref="destination"/>
		<property name="messageListener" ref="messageListener"/>
		<property name="transactionManager" ref="transactionManager"/> <1>
	</bean>
----
<1> Our transaction manager.



[[jms-jca-message-endpoint-manager]]
=== Support for JCA Message Endpoints

Beginning with version 2.5, Spring also provides support for a JCA-based
`MessageListener` container. The `JmsMessageEndpointManager` tries to
automatically determine the `ActivationSpec` class name from the provider's
`ResourceAdapter` class name. Therefore, it is typically possible to provide
Spring's generic `JmsActivationSpecConfig`, as the following example shows:

[source,xml,indent=0,subs="verbatim,quotes"]
----
	<bean class="org.springframework.jms.listener.endpoint.JmsMessageEndpointManager">
		<property name="resourceAdapter" ref="resourceAdapter"/>
		<property name="activationSpecConfig">
			<bean class="org.springframework.jms.listener.endpoint.JmsActivationSpecConfig">
				<property name="destinationName" value="myQueue"/>
			</bean>
		</property>
		<property name="messageListener" ref="myMessageListener"/>
	</bean>
----

Alternatively, you can set up a `JmsMessageEndpointManager` with a given
`ActivationSpec` object. The `ActivationSpec` object may also come from a JNDI lookup
(using `<jee:jndi-lookup>`). The following example shows how to do so:

[source,xml,indent=0,subs="verbatim,quotes"]
----
	<bean class="org.springframework.jms.listener.endpoint.JmsMessageEndpointManager">
		<property name="resourceAdapter" ref="resourceAdapter"/>
		<property name="activationSpec">
			<bean class="org.apache.activemq.ra.ActiveMQActivationSpec">
				<property name="destination" value="myQueue"/>
				<property name="destinationType" value="jakarta.jms.Queue"/>
			</bean>
		</property>
		<property name="messageListener" ref="myMessageListener"/>
	</bean>
----

Using Spring's `ResourceAdapterFactoryBean`, you can configure the target `ResourceAdapter`
locally, as the following example shows:

[source,xml,indent=0,subs="verbatim,quotes"]
----
	<bean id="resourceAdapter" class="org.springframework.jca.support.ResourceAdapterFactoryBean">
		<property name="resourceAdapter">
			<bean class="org.apache.activemq.ra.ActiveMQResourceAdapter">
				<property name="serverUrl" value="tcp://localhost:61616"/>
			</bean>
		</property>
		<property name="workManager">
			<bean class="org.springframework.jca.work.SimpleTaskWorkManager"/>
		</property>
	</bean>
----

The specified `WorkManager` can also point to an environment-specific thread pool --
typically through a `SimpleTaskWorkManager` instance's `asyncTaskExecutor` property. Consider
defining a shared thread pool for all your `ResourceAdapter` instances if you happen to
use multiple adapters.

In some environments (such as WebLogic 9 or above), you can instead obtain the entire `ResourceAdapter` object
from JNDI (by using `<jee:jndi-lookup>`). The Spring-based message
listeners can then interact with the server-hosted `ResourceAdapter`, which also use the
server's built-in `WorkManager`.

See the javadoc for {api-spring-framework}/jms/listener/endpoint/JmsMessageEndpointManager.html[`JmsMessageEndpointManager`],
{api-spring-framework}/jms/listener/endpoint/JmsActivationSpecConfig.html[`JmsActivationSpecConfig`],
and {api-spring-framework}/jca/support/ResourceAdapterFactoryBean.html[`ResourceAdapterFactoryBean`]
for more details.

Spring also provides a generic JCA message endpoint manager that is not tied to JMS:
`org.springframework.jca.endpoint.GenericMessageEndpointManager`. This component allows
for using any message listener type (such as a JMS `MessageListener`) and any
provider-specific `ActivationSpec` object. See your JCA provider's documentation to
find out about the actual capabilities of your connector, and see the
{api-spring-framework}/jca/endpoint/GenericMessageEndpointManager.html[`GenericMessageEndpointManager`]
javadoc for the Spring-specific configuration details.

NOTE: JCA-based message endpoint management is very analogous to EJB 2.1 Message-Driven Beans.
It uses the same underlying resource provider contract. As with EJB 2.1 MDBs, you can use any
message listener interface supported by your JCA provider in the Spring context as well.
Spring nevertheless provides explicit "`convenience`" support for JMS, because JMS is the
most common endpoint API used with the JCA endpoint management contract.



[[jms-annotated]]
=== Annotation-driven Listener Endpoints

The easiest way to receive a message asynchronously is to use the annotated listener
endpoint infrastructure. In a nutshell, it lets you expose a method of a managed
bean as a JMS listener endpoint. The following example shows how to use it:

[source,java,indent=0,subs="verbatim,quotes"]
----
	@Component
	public class MyService {

		@JmsListener(destination = "myDestination")
		public void processOrder(String data) { ... }
	}
----

The idea of the preceding example is that, whenever a message is available on the
`jakarta.jms.Destination` `myDestination`, the `processOrder` method is invoked
accordingly (in this case, with the content of the JMS message, similar to
what the <<jms-receiving-async-message-listener-adapter, `MessageListenerAdapter`>>
provides).

The annotated endpoint infrastructure creates a message listener container
behind the scenes for each annotated method, by using a `JmsListenerContainerFactory`.
Such a container is not registered against the application context but can be easily
located for management purposes by using the `JmsListenerEndpointRegistry` bean.

TIP: `@JmsListener` is a repeatable annotation on Java 8, so you can associate
several JMS destinations with the same method by adding additional `@JmsListener`
declarations to it.


[[jms-annotated-support]]
==== Enable Listener Endpoint Annotations

To enable support for `@JmsListener` annotations, you can add `@EnableJms` to one of
your `@Configuration` classes, as the following example shows:

[source,java,indent=0,subs="verbatim,quotes"]
----
	@Configuration
	@EnableJms
	public class AppConfig {

		@Bean
		public DefaultJmsListenerContainerFactory jmsListenerContainerFactory() {
			DefaultJmsListenerContainerFactory factory = new DefaultJmsListenerContainerFactory();
			factory.setConnectionFactory(connectionFactory());
			factory.setDestinationResolver(destinationResolver());
			factory.setSessionTransacted(true);
			factory.setConcurrency("3-10");
			return factory;
		}
	}
----

By default, the infrastructure looks for a bean named `jmsListenerContainerFactory`
as the source for the factory to use to create message listener containers. In this
case (and ignoring the JMS infrastructure setup), you can invoke the `processOrder`
method with a core poll size of three threads and a maximum pool size of ten threads.

You can customize the listener container factory to use for each annotation or you can
configure an explicit default by implementing the `JmsListenerConfigurer` interface.
The default is required only if at least one endpoint is registered without a specific
container factory. See the javadoc of classes that implement
{api-spring-framework}/jms/annotation/JmsListenerConfigurer.html[`JmsListenerConfigurer`]
for details and examples.

If you prefer <<jms-namespace, XML configuration>>, you can use the `<jms:annotation-driven>`
element, as the following example shows:

[source,xml,indent=0,subs="verbatim,quotes"]
----
	<jms:annotation-driven/>

	<bean id="jmsListenerContainerFactory"
			class="org.springframework.jms.config.DefaultJmsListenerContainerFactory">
		<property name="connectionFactory" ref="connectionFactory"/>
		<property name="destinationResolver" ref="destinationResolver"/>
		<property name="sessionTransacted" value="true"/>
		<property name="concurrency" value="3-10"/>
	</bean>
----


[[jms-annotated-programmatic-registration]]
==== Programmatic Endpoint Registration

`JmsListenerEndpoint` provides a model of a JMS endpoint and is responsible for configuring
the container for that model. The infrastructure lets you programmatically configure endpoints
in addition to the ones that are detected by the `JmsListener` annotation.
The following example shows how to do so:

[source,java,indent=0,subs="verbatim,quotes"]
----
	@Configuration
	@EnableJms
	public class AppConfig implements JmsListenerConfigurer {

		@Override
		public void configureJmsListeners(JmsListenerEndpointRegistrar registrar) {
			SimpleJmsListenerEndpoint endpoint = new SimpleJmsListenerEndpoint();
			endpoint.setId("myJmsEndpoint");
			endpoint.setDestination("anotherQueue");
			endpoint.setMessageListener(message -> {
				// processing
			});
			registrar.registerEndpoint(endpoint);
		}
	}
----

In the preceding example, we used `SimpleJmsListenerEndpoint`, which provides the actual
`MessageListener` to invoke. However, you could also build your own endpoint variant
to describe a custom invocation mechanism.

Note that you could skip the use of `@JmsListener` altogether
and programmatically register only your endpoints through `JmsListenerConfigurer`.


[[jms-annotated-method-signature]]
==== Annotated Endpoint Method Signature

So far, we have been injecting a simple `String` in our endpoint, but it can actually
have a very flexible method signature. In the following example, we rewrite it to inject the `Order` with
a custom header:

[source,java,indent=0,subs="verbatim,quotes"]
----
	@Component
	public class MyService {

		@JmsListener(destination = "myDestination")
		public void processOrder(Order order, @Header("order_type") String orderType) {
			...
		}
	}
----

The main elements you can inject in JMS listener endpoints are as follows:

* The raw `jakarta.jms.Message` or any of its subclasses (provided that it
  matches the incoming message type).
* The `jakarta.jms.Session` for optional access to the native JMS API (for example, for sending
  a custom reply).
* The `org.springframework.messaging.Message` that represents the incoming JMS message.
  Note that this message holds both the custom and the standard headers (as defined
  by `JmsHeaders`).
* `@Header`-annotated method arguments to extract a specific header value, including
  standard JMS headers.
* A `@Headers`-annotated argument that must also be assignable to `java.util.Map` for
  getting access to all headers.
* A non-annotated element that is not one of the supported types (`Message` or
  `Session`) is considered to be the payload. You can make that explicit by annotating
  the parameter with `@Payload`. You can also turn on validation by adding an extra
  `@Valid`.

The ability to inject Spring's `Message` abstraction is particularly useful to benefit
from all the information stored in the transport-specific message without relying on
transport-specific API. The following example shows how to do so:

[source,java,indent=0,subs="verbatim,quotes"]
----
	@JmsListener(destination = "myDestination")
	public void processOrder(Message<Order> order) { ... }
----

Handling of method arguments is provided by `DefaultMessageHandlerMethodFactory`, which you can
further customize to support additional method arguments. You can customize the conversion and validation
support there as well.

For instance, if we want to make sure our `Order` is valid before processing it, we can
annotate the payload with `@Valid` and configure the necessary validator, as the following example shows:

[source,java,indent=0,subs="verbatim,quotes"]
----
	@Configuration
	@EnableJms
	public class AppConfig implements JmsListenerConfigurer {

		@Override
		public void configureJmsListeners(JmsListenerEndpointRegistrar registrar) {
			registrar.setMessageHandlerMethodFactory(myJmsHandlerMethodFactory());
		}

		@Bean
		public DefaultMessageHandlerMethodFactory myHandlerMethodFactory() {
			DefaultMessageHandlerMethodFactory factory = new DefaultMessageHandlerMethodFactory();
			factory.setValidator(myValidator());
			return factory;
		}
	}
----


[[jms-annotated-response]]
==== Response Management

The existing support in <<jms-receiving-async-message-listener-adapter, `MessageListenerAdapter`>>
already lets your method have a non-`void` return type. When that is the case, the result of
the invocation is encapsulated in a `jakarta.jms.Message`, sent either in the destination specified
in the `JMSReplyTo` header of the original message or in the default destination configured on
the listener. You can now set that default destination by using the `@SendTo` annotation of the
messaging abstraction.

Assuming that our `processOrder` method should now return an `OrderStatus`, we can write it
to automatically send a response, as the following example shows:

[source,java,indent=0,subs="verbatim,quotes"]
----
	@JmsListener(destination = "myDestination")
	@SendTo("status")
	public OrderStatus processOrder(Order order) {
		// order processing
		return status;
	}
----

TIP: If you have several `@JmsListener`-annotated methods, you can also place the `@SendTo`
annotation at the class level to share a default reply destination.

If you need to set additional headers in a transport-independent manner, you can return a
`Message` instead, with a method similar to the following:

[source,java,indent=0,subs="verbatim,quotes"]
----
	@JmsListener(destination = "myDestination")
	@SendTo("status")
	public Message<OrderStatus> processOrder(Order order) {
		// order processing
		return MessageBuilder
				.withPayload(status)
				.setHeader("code", 1234)
				.build();
	}
----

If you need to compute the response destination at runtime, you can encapsulate your response
in a `JmsResponse` instance that also provides the destination to use at runtime. We can rewrite the previous
example as follows:

[source,java,indent=0,subs="verbatim,quotes"]
----
	@JmsListener(destination = "myDestination")
	public JmsResponse<Message<OrderStatus>> processOrder(Order order) {
		// order processing
		Message<OrderStatus> response = MessageBuilder
				.withPayload(status)
				.setHeader("code", 1234)
				.build();
		return JmsResponse.forQueue(response, "status");
	}
----

Finally, if you need to specify some QoS values for the response such as the priority or
the time to live, you can configure the `JmsListenerContainerFactory` accordingly,
as the following example shows:

[source,java,indent=0,subs="verbatim,quotes"]
----
	@Configuration
	@EnableJms
	public class AppConfig {

		@Bean
		public DefaultJmsListenerContainerFactory jmsListenerContainerFactory() {
			DefaultJmsListenerContainerFactory factory = new DefaultJmsListenerContainerFactory();
			factory.setConnectionFactory(connectionFactory());
			QosSettings replyQosSettings = new QosSettings();
			replyQosSettings.setPriority(2);
			replyQosSettings.setTimeToLive(10000);
			factory.setReplyQosSettings(replyQosSettings);
			return factory;
		}
	}
----



[[jms-namespace]]
=== JMS Namespace Support

Spring provides an XML namespace for simplifying JMS configuration. To use the JMS
namespace elements, you need to reference the JMS schema, as the following example shows:

[source,xml,indent=0,subs="verbatim,quotes"]
----
	<?xml version="1.0" encoding="UTF-8"?>
	<beans xmlns="http://www.springframework.org/schema/beans"
			xmlns:xsi="http://www.w3.org/2001/XMLSchema-instance"
			xmlns:jms="http://www.springframework.org/schema/jms" <1>
			xsi:schemaLocation="
				http://www.springframework.org/schema/beans https://www.springframework.org/schema/beans/spring-beans.xsd
				http://www.springframework.org/schema/jms https://www.springframework.org/schema/jms/spring-jms.xsd">

		<!-- bean definitions here -->

	</beans>
----
<1> Referencing the JMS schema.


The namespace consists of three top-level elements: `<annotation-driven/>`, `<listener-container/>`
and `<jca-listener-container/>`. `<annotation-driven/>` enables the use of <<jms-annotated,
annotation-driven listener endpoints>>. `<listener-container/>` and `<jca-listener-container/>`
define shared listener container configuration and can contain `<listener/>` child elements.
The following example shows a basic configuration for two listeners:

[source,xml,indent=0,subs="verbatim,quotes"]
----
	<jms:listener-container>

		<jms:listener destination="queue.orders" ref="orderService" method="placeOrder"/>

		<jms:listener destination="queue.confirmations" ref="confirmationLogger" method="log"/>

	</jms:listener-container>
----

The preceding example is equivalent to creating two distinct listener container bean
definitions and two distinct `MessageListenerAdapter` bean definitions, as shown
in <<jms-receiving-async-message-listener-adapter>>. In addition to the attributes shown
in the preceding example, the `listener` element can contain several optional ones.
The following table describes all of the available attributes:

[[jms-namespace-listener-tbl]]
.Attributes of the JMS <listener> element
[cols="1,6"]
|===
| Attribute | Description

| `id`
| A bean name for the hosting listener container. If not specified, a bean name is
  automatically generated.

| `destination` (required)
| The destination name for this listener, resolved through the `DestinationResolver`
  strategy.

| `ref` (required)
| The bean name of the handler object.

| `method`
| The name of the handler method to invoke. If the `ref` attribute points to a `MessageListener`
  or Spring `SessionAwareMessageListener`, you can omit this attribute.

| `response-destination`
| The name of the default response destination to which to send response messages. This is
  applied in case of a request message that does not carry a `JMSReplyTo` field. The
  type of this destination is determined by the listener-container's
  `response-destination-type` attribute. Note that this applies only to a listener method with a
  return value, for which each result object is converted into a response message.

| `subscription`
| The name of the durable subscription, if any.

| `selector`
| An optional message selector for this listener.

| `concurrency`
| The number of concurrent sessions or consumers to start for this listener. This value can either be
  a simple number indicating the maximum number (for example, `5`) or a range indicating the lower
  as well as the upper limit (for example, `3-5`). Note that a specified minimum is only a hint
  and might be ignored at runtime. The default is the value provided by the container.
|===

The `<listener-container/>` element also accepts several optional attributes. This
allows for customization of the various strategies (for example, `taskExecutor` and
`destinationResolver`) as well as basic JMS settings and resource references. By using
these attributes, you can define highly-customized listener containers while
still benefiting from the convenience of the namespace.

You can automatically expose such settings as a `JmsListenerContainerFactory` by
specifying the `id` of the bean to expose through the `factory-id` attribute,
as the following example shows:

[source,xml,indent=0,subs="verbatim,quotes"]
----
	<jms:listener-container connection-factory="myConnectionFactory"
			task-executor="myTaskExecutor"
			destination-resolver="myDestinationResolver"
			transaction-manager="myTransactionManager"
			concurrency="10">

		<jms:listener destination="queue.orders" ref="orderService" method="placeOrder"/>

		<jms:listener destination="queue.confirmations" ref="confirmationLogger" method="log"/>

	</jms:listener-container>
----

The following table describes all available attributes. See the class-level javadoc
of the {api-spring-framework}/jms/listener/AbstractMessageListenerContainer.html[`AbstractMessageListenerContainer`]
and its concrete subclasses for more details on the individual properties. The javadoc
also provides a discussion of transaction choices and message redelivery scenarios.

[[jms-namespace-listener-container-tbl]]
.Attributes of the JMS <listener-container> element
[cols="1,6"]
|===
| Attribute | Description

| `container-type`
| The type of this listener container. The available options are `default`, `simple`,
  `default102`, or `simple102` (the default option is `default`).

| `container-class`
| A custom listener container implementation class as a fully qualified class name.
  The default is Spring's standard `DefaultMessageListenerContainer` or
  `SimpleMessageListenerContainer`, according to the `container-type` attribute.

| `factory-id`
| Exposes the settings defined by this element as a `JmsListenerContainerFactory`
  with the specified `id` so that they can be reused with other endpoints.

| `connection-factory`
| A reference to the JMS `ConnectionFactory` bean (the default bean name is
  `connectionFactory`).

| `task-executor`
| A reference to the Spring `TaskExecutor` for the JMS listener invokers.

| `destination-resolver`
| A reference to the `DestinationResolver` strategy for resolving JMS `Destination` instances.

| `message-converter`
| A reference to the `MessageConverter` strategy for converting JMS Messages to listener
  method arguments. The default is a `SimpleMessageConverter`.

| `error-handler`
| A reference to an `ErrorHandler` strategy for handling any uncaught exceptions that
  may occur during the execution of the `MessageListener`.

| `destination-type`
| The JMS destination type for this listener: `queue`, `topic`, `durableTopic`, `sharedTopic`,
  or `sharedDurableTopic`. This potentially enables the `pubSubDomain`, `subscriptionDurable`
  and `subscriptionShared` properties of the container. The default is `queue` (which disables
  those three properties).

| `response-destination-type`
| The JMS destination type for responses: `queue` or `topic`. The default is the value of the
  `destination-type` attribute.

| `client-id`
| The JMS client ID for this listener container. You must specify it when you use
  durable subscriptions.

| `cache`
| The cache level for JMS resources: `none`, `connection`, `session`, `consumer`, or
  `auto`. By default (`auto`), the cache level is effectively `consumer`, unless
  an external transaction manager has been specified -- in which case, the effective
  default will be `none` (assuming Jakarta EE-style transaction management, where the given
  ConnectionFactory is an XA-aware pool).

| `acknowledge`
| The native JMS acknowledge mode: `auto`, `client`, `dups-ok`, or `transacted`. A value
  of `transacted` activates a locally transacted `Session`. As an alternative, you can specify
  the `transaction-manager` attribute, described later in table. The default is `auto`.

| `transaction-manager`
| A reference to an external `PlatformTransactionManager` (typically an XA-based
  transaction coordinator, such as Spring's `JtaTransactionManager`). If not specified,
  native acknowledging is used (see the `acknowledge` attribute).

| `concurrency`
| The number of concurrent sessions or consumers to start for each listener. It can either be
  a simple number indicating the maximum number (for example, `5`) or a range indicating the
  lower as well as the upper limit (for example, `3-5`). Note that a specified minimum is just a
  hint and might be ignored at runtime. The default is `1`. You should keep concurrency limited to `1` in
  case of a topic listener or if queue ordering is important. Consider raising it for
  general queues.

| `prefetch`
| The maximum number of messages to load into a single session. Note that raising this
  number might lead to starvation of concurrent consumers.

| `receive-timeout`
| The timeout (in milliseconds) to use for receive calls. The default is `1000` (one
  second). `-1` indicates no timeout.

| `back-off`
| Specifies the `BackOff` instance to use to compute the interval between recovery
  attempts. If the `BackOffExecution` implementation returns `BackOffExecution#STOP`,
  the listener container does not further try to recover. The `recovery-interval`
  value is ignored when this property is set. The default is a `FixedBackOff` with
  an interval of 5000 milliseconds (that is, five seconds).

| `recovery-interval`
| Specifies the interval between recovery attempts, in milliseconds. It offers a convenient
  way to create a `FixedBackOff` with the specified interval. For more recovery
  options, consider specifying a `BackOff` instance instead. The default is 5000 milliseconds
  (that is, five seconds).

| `phase`
| The lifecycle phase within which this container should start and stop. The lower the
  value, the earlier this container starts and the later it stops. The default is
  `Integer.MAX_VALUE`, meaning that the container starts as late as possible and stops as
  soon as possible.
|===

Configuring a JCA-based listener container with the `jms` schema support is very similar,
as the following example shows:

[source,xml,indent=0,subs="verbatim,quotes"]
----
	<jms:jca-listener-container resource-adapter="myResourceAdapter"
			destination-resolver="myDestinationResolver"
			transaction-manager="myTransactionManager"
			concurrency="10">

		<jms:listener destination="queue.orders" ref="myMessageListener"/>

	</jms:jca-listener-container>
----

The following table describes the available configuration options for the JCA variant:

[[jms-namespace-jca-listener-container-tbl]]
.Attributes of the JMS <jca-listener-container/> element
[cols="1,6"]
|===
| Attribute | Description

| `factory-id`
| Exposes the settings defined by this element as a `JmsListenerContainerFactory`
  with the specified `id` so that they can be reused with other endpoints.

| `resource-adapter`
| A reference to the JCA `ResourceAdapter` bean (the default bean name is
  `resourceAdapter`).

| `activation-spec-factory`
| A reference to the `JmsActivationSpecFactory`. The default is to autodetect the JMS
  provider and its `ActivationSpec` class (see {api-spring-framework}/jms/listener/endpoint/DefaultJmsActivationSpecFactory.html[`DefaultJmsActivationSpecFactory`]).

| `destination-resolver`
| A reference to the `DestinationResolver` strategy for resolving JMS `Destinations`.

| `message-converter`
| A reference to the `MessageConverter` strategy for converting JMS Messages to listener
  method arguments. The default is `SimpleMessageConverter`.

| `destination-type`
| The JMS destination type for this listener: `queue`, `topic`, `durableTopic`, `sharedTopic`.
  or `sharedDurableTopic`. This potentially enables the `pubSubDomain`, `subscriptionDurable`,
  and `subscriptionShared` properties of the container. The default is `queue` (which disables
  those three properties).

| `response-destination-type`
| The JMS destination type for responses: `queue` or `topic`. The default is the value of the
  `destination-type` attribute.

| `client-id`
| The JMS client ID for this listener container. It needs to be specified when using
  durable subscriptions.

| `acknowledge`
| The native JMS acknowledge mode: `auto`, `client`, `dups-ok`, or `transacted`. A value
  of `transacted` activates a locally transacted `Session`. As an alternative, you can specify
  the `transaction-manager` attribute described later. The default is `auto`.

| `transaction-manager`
| A reference to a Spring `JtaTransactionManager` or a
  `jakarta.transaction.TransactionManager` for kicking off an XA transaction for each
  incoming message. If not specified, native acknowledging is used (see the
  `acknowledge` attribute).

| `concurrency`
| The number of concurrent sessions or consumers to start for each listener. It can either be
  a simple number indicating the maximum number (for example `5`) or a range indicating the
  lower as well as the upper limit (for example, `3-5`). Note that a specified minimum is only a
  hint and is typically ignored at runtime when you use a JCA listener container.
  The default is 1.

| `prefetch`
| The maximum number of messages to load into a single session. Note that raising this
  number might lead to starvation of concurrent consumers.
|===




[[jmx]]
== JMX

The JMX (Java Management Extensions) support in Spring provides features that let you
easily and transparently integrate your Spring application into a JMX infrastructure.

.JMX?
****
This chapter is not an introduction to JMX. It does not try to explain why you might want
to use JMX. If you are new to JMX, see <<jmx-resources>> at the end of this chapter.
****

Specifically, Spring's JMX support provides four core features:

* The automatic registration of any Spring bean as a JMX MBean.
* A flexible mechanism for controlling the management interface of your beans.
* The declarative exposure of MBeans over remote, JSR-160 connectors.
* The simple proxying of both local and remote MBean resources.

These features are designed to work without coupling your application components to
either Spring or JMX interfaces and classes. Indeed, for the most part, your application
classes need not be aware of either Spring or JMX in order to take advantage of the
Spring JMX features.



[[jmx-exporting]]
=== Exporting Your Beans to JMX

The core class in Spring's JMX framework is the `MBeanExporter`. This class is
responsible for taking your Spring beans and registering them with a JMX `MBeanServer`.
For example, consider the following class:

[source,java,indent=0,subs="verbatim,quotes"]
----
	package org.springframework.jmx;

	public class JmxTestBean implements IJmxTestBean {

		private String name;
		private int age;
		private boolean isSuperman;

		public int getAge() {
			return age;
		}

		public void setAge(int age) {
			this.age = age;
		}

		public void setName(String name) {
			this.name = name;
		}

		public String getName() {
			return name;
		}

		public int add(int x, int y) {
			return x + y;
		}

		public void dontExposeMe() {
			throw new RuntimeException();
		}
	}
----

To expose the properties and methods of this bean as attributes and operations of an
MBean, you can configure an instance of the `MBeanExporter` class in your
configuration file and pass in the bean, as the following example shows:

[source,xml,indent=0,subs="verbatim,quotes"]
----
	<beans>
		<!-- this bean must not be lazily initialized if the exporting is to happen -->
		<bean id="exporter" class="org.springframework.jmx.export.MBeanExporter" lazy-init="false">
			<property name="beans">
				<map>
					<entry key="bean:name=testBean1" value-ref="testBean"/>
				</map>
			</property>
		</bean>
		<bean id="testBean" class="org.springframework.jmx.JmxTestBean">
			<property name="name" value="TEST"/>
			<property name="age" value="100"/>
		</bean>
	</beans>
----

The pertinent bean definition from the preceding configuration snippet is the `exporter`
bean. The `beans` property tells the `MBeanExporter` exactly which of your beans must be
exported to the JMX `MBeanServer`. In the default configuration, the key of each entry
in the `beans` `Map` is used as the `ObjectName` for the bean referenced by the
corresponding entry value. You can change this behavior, as described in <<jmx-naming>>.

With this configuration, the `testBean` bean is exposed as an MBean under the
`ObjectName` `bean:name=testBean1`. By default, all `public` properties of the bean
are exposed as attributes and all `public` methods (except those inherited from the
`Object` class) are exposed as operations.

NOTE: `MBeanExporter` is a `Lifecycle` bean (see <<core.adoc#beans-factory-lifecycle-processor,
Startup and Shutdown Callbacks>>). By default, MBeans are exported as late as possible during
the application lifecycle. You can configure the `phase` at which
the export happens or disable automatic registration by setting the `autoStartup` flag.


[[jmx-exporting-mbeanserver]]
==== Creating an MBeanServer

The configuration shown in the <<jmx-exporting, preceding section>> assumes that the
application is running in an environment that has one (and only one) `MBeanServer`
already running. In this case, Spring tries to locate the running `MBeanServer` and
register your beans with that server (if any). This behavior is useful when your
application runs inside a container (such as Tomcat or IBM WebSphere) that has its
own `MBeanServer`.

However, this approach is of no use in a standalone environment or when running inside
a container that does not provide an `MBeanServer`. To address this, you can create an
`MBeanServer` instance declaratively by adding an instance of the
`org.springframework.jmx.support.MBeanServerFactoryBean` class to your configuration.
You can also ensure that a specific `MBeanServer` is used by setting the value of the
`MBeanExporter` instance's `server` property to the `MBeanServer` value returned by an
`MBeanServerFactoryBean`, as the following example shows:

[source,xml,indent=0,subs="verbatim,quotes"]
----
	<beans>

		<bean id="mbeanServer" class="org.springframework.jmx.support.MBeanServerFactoryBean"/>

		<!--
		this bean needs to be eagerly pre-instantiated in order for the exporting to occur;
		this means that it must not be marked as lazily initialized
		-->
		<bean id="exporter" class="org.springframework.jmx.export.MBeanExporter">
			<property name="beans">
				<map>
					<entry key="bean:name=testBean1" value-ref="testBean"/>
				</map>
			</property>
			<property name="server" ref="mbeanServer"/>
		</bean>

		<bean id="testBean" class="org.springframework.jmx.JmxTestBean">
			<property name="name" value="TEST"/>
			<property name="age" value="100"/>
		</bean>

	</beans>
----

In the preceding example, an instance of `MBeanServer` is created by the `MBeanServerFactoryBean` and is
supplied to the `MBeanExporter` through the `server` property. When you supply your own
`MBeanServer` instance, the `MBeanExporter` does not try to locate a running
`MBeanServer` and uses the supplied `MBeanServer` instance. For this to work
correctly, you must have a JMX implementation on your classpath.


[[jmx-mbean-server]]
==== Reusing an Existing `MBeanServer`

If no server is specified, the `MBeanExporter` tries to automatically detect a running
`MBeanServer`. This works in most environments, where only one `MBeanServer` instance is
used. However, when multiple instances exist, the exporter might pick the wrong server.
In such cases, you should use the `MBeanServer` `agentId` to indicate which instance to
be used, as the following example shows:

[source,xml,indent=0,subs="verbatim,quotes"]
----
	<beans>
		<bean id="mbeanServer" class="org.springframework.jmx.support.MBeanServerFactoryBean">
			<!-- indicate to first look for a server -->
			<property name="locateExistingServerIfPossible" value="true"/>
			<!-- search for the MBeanServer instance with the given agentId -->
			<property name="agentId" value="MBeanServer_instance_agentId>"/>
		</bean>
		<bean id="exporter" class="org.springframework.jmx.export.MBeanExporter">
			<property name="server" ref="mbeanServer"/>
			...
		</bean>
	</beans>
----

For platforms or cases where the existing `MBeanServer` has a dynamic (or unknown)
`agentId` that is retrieved through lookup methods, you should use
<<core.adoc#beans-factory-class-static-factory-method, factory-method>>,
as the following example shows:

[source,xml,indent=0,subs="verbatim,quotes"]
----
	<beans>
		<bean id="exporter" class="org.springframework.jmx.export.MBeanExporter">
			<property name="server">
				<!-- Custom MBeanServerLocator -->
				<bean class="platform.package.MBeanServerLocator" factory-method="locateMBeanServer"/>
			</property>
		</bean>

		<!-- other beans here -->

	</beans>
----


[[jmx-exporting-lazy]]
==== Lazily Initialized MBeans

If you configure a bean with an `MBeanExporter` that is also configured for lazy
initialization, the `MBeanExporter` does not break this contract and avoids
instantiating the bean. Instead, it registers a proxy with the `MBeanServer` and
defers obtaining the bean from the container until the first invocation on the proxy
occurs.


[[jmx-exporting-auto]]
==== Automatic Registration of MBeans

Any beans that are exported through the `MBeanExporter` and are already valid MBeans are
registered as-is with the `MBeanServer` without further intervention from Spring. You can cause MBeans
to be automatically detected by the `MBeanExporter` by setting the `autodetect`
property to `true`, as the following example shows:

[source,xml,indent=0,subs="verbatim,quotes"]
----
	<bean id="exporter" class="org.springframework.jmx.export.MBeanExporter">
		<property name="autodetect" value="true"/>
	</bean>

	<bean name="spring:mbean=true" class="org.springframework.jmx.export.TestDynamicMBean"/>
----

In the preceding example, the bean called `spring:mbean=true` is already a valid JMX MBean
and is automatically registered by Spring. By default, a bean that is autodetected for JMX
registration has its bean name used as the `ObjectName`. You can override this behavior,
as detailed in <<jmx-naming>>.


[[jmx-exporting-registration-behavior]]
==== Controlling the Registration Behavior

Consider the scenario where a Spring `MBeanExporter` attempts to register an `MBean`
with an `MBeanServer` by using the `ObjectName` `bean:name=testBean1`. If an `MBean`
instance has already been registered under that same `ObjectName`, the default behavior
is to fail (and throw an `InstanceAlreadyExistsException`).

You can control exactly what happens when an `MBean` is
registered with an `MBeanServer`. Spring's JMX support allows for three different
registration behaviors to control the registration behavior when the registration
process finds that an `MBean` has already been registered under the same `ObjectName`.
The following table summarizes these registration behaviors:

[[jmx-registration-behaviors]]
.Registration Behaviors
[cols="1,4"]
|===
| Registration behavior | Explanation

| `FAIL_ON_EXISTING`
| This is the default registration behavior. If an `MBean` instance has already been
  registered under the same `ObjectName`, the `MBean` that is being registered is not
  registered, and an `InstanceAlreadyExistsException` is thrown. The existing
  `MBean` is unaffected.

| `IGNORE_EXISTING`
| If an `MBean` instance has already been registered under the same `ObjectName`, the
  `MBean` that is being registered is not registered. The existing `MBean` is
  unaffected, and no `Exception` is thrown. This is useful in settings where
  multiple applications want to share a common `MBean` in a shared `MBeanServer`.

| `REPLACE_EXISTING`
| If an `MBean` instance has already been registered under the same `ObjectName`, the
  existing `MBean` that was previously registered is unregistered, and the new
  `MBean` is registered in its place (the new `MBean` effectively replaces the
  previous instance).
|===

The values in the preceding table are defined as enums on the `RegistrationPolicy` class.
If you want to change the default registration behavior, you need to set the value of the
`registrationPolicy` property on your `MBeanExporter` definition to one of those
values.

The following example shows how to change from the default registration
behavior to the `REPLACE_EXISTING` behavior:

[source,xml,indent=0,subs="verbatim,quotes"]
----
	<beans>

		<bean id="exporter" class="org.springframework.jmx.export.MBeanExporter">
			<property name="beans">
				<map>
					<entry key="bean:name=testBean1" value-ref="testBean"/>
				</map>
			</property>
			<property name="registrationPolicy" value="REPLACE_EXISTING"/>
		</bean>

		<bean id="testBean" class="org.springframework.jmx.JmxTestBean">
			<property name="name" value="TEST"/>
			<property name="age" value="100"/>
		</bean>

	</beans>
----



[[jmx-interface]]
=== Controlling the Management Interface of Your Beans

In the example in the <<jmx-exporting-registration-behavior, preceding section>>,
you had little control over the management interface of your bean. All of the `public`
properties and methods of each exported bean were exposed as JMX attributes and
operations, respectively. To exercise finer-grained control over exactly which
properties and methods of your exported beans are actually exposed as JMX attributes
and operations, Spring JMX provides a comprehensive and extensible mechanism for
controlling the management interfaces of your beans.


[[jmx-interface-assembler]]
==== Using the `MBeanInfoAssembler` Interface

Behind the scenes, the `MBeanExporter` delegates to an implementation of the
`org.springframework.jmx.export.assembler.MBeanInfoAssembler` interface, which is
responsible for defining the management interface of each bean that is exposed.
The default implementation,
`org.springframework.jmx.export.assembler.SimpleReflectiveMBeanInfoAssembler`,
defines a management interface that exposes all public properties and methods
(as you saw in the examples in the preceding sections). Spring provides two
additional implementations of the `MBeanInfoAssembler` interface that let you
control the generated management interface by using either source-level metadata
or any arbitrary interface.


[[jmx-interface-metadata]]
==== Using Source-level Metadata: Java Annotations

By using the `MetadataMBeanInfoAssembler`, you can define the management interfaces
for your beans by using source-level metadata. The reading of metadata is encapsulated
by the `org.springframework.jmx.export.metadata.JmxAttributeSource` interface.
Spring JMX provides a default implementation that uses Java annotations, namely
`org.springframework.jmx.export.annotation.AnnotationJmxAttributeSource`.
You must configure the `MetadataMBeanInfoAssembler` with an implementation instance of
the `JmxAttributeSource` interface for it to function correctly (there is no default).

To mark a bean for export to JMX, you should annotate the bean class with the
`ManagedResource` annotation. You must mark each method you wish to expose as an operation
with the `ManagedOperation` annotation and mark each property you wish to expose
with the `ManagedAttribute` annotation. When marking properties, you can omit
either the annotation of the getter or the setter to create a write-only or read-only
attribute, respectively.

NOTE: A `ManagedResource`-annotated bean must be public, as must the methods exposing
an operation or an attribute.

The following example shows the annotated version of the `JmxTestBean` class that we
used in <<jmx-exporting-mbeanserver>>:

[source,java,indent=0,subs="verbatim,quotes"]
----
	package org.springframework.jmx;

	import org.springframework.jmx.export.annotation.ManagedResource;
	import org.springframework.jmx.export.annotation.ManagedOperation;
	import org.springframework.jmx.export.annotation.ManagedAttribute;

	@ManagedResource(
			objectName="bean:name=testBean4",
			description="My Managed Bean",
			log=true,
			logFile="jmx.log",
			currencyTimeLimit=15,
			persistPolicy="OnUpdate",
			persistPeriod=200,
			persistLocation="foo",
			persistName="bar")
	public class AnnotationTestBean implements IJmxTestBean {

		private String name;
		private int age;

		@ManagedAttribute(description="The Age Attribute", currencyTimeLimit=15)
		public int getAge() {
			return age;
		}

		public void setAge(int age) {
			this.age = age;
		}

		@ManagedAttribute(description="The Name Attribute",
				currencyTimeLimit=20,
				defaultValue="bar",
				persistPolicy="OnUpdate")
		public void setName(String name) {
			this.name = name;
		}

		@ManagedAttribute(defaultValue="foo", persistPeriod=300)
		public String getName() {
			return name;
		}

		@ManagedOperation(description="Add two numbers")
		@ManagedOperationParameters({
			@ManagedOperationParameter(name = "x", description = "The first number"),
			@ManagedOperationParameter(name = "y", description = "The second number")})
		public int add(int x, int y) {
			return x + y;
		}

		public void dontExposeMe() {
			throw new RuntimeException();
		}

	}
----

In the preceding example, you can see that the `JmxTestBean` class is marked with the
`ManagedResource` annotation and that this `ManagedResource` annotation is configured
with a set of properties. These properties can be used to configure various aspects
of the MBean that is generated by the `MBeanExporter` and are explained in greater
detail later in <<jmx-interface-metadata-types>>.

Both the `age` and `name` properties are annotated with the `ManagedAttribute`
annotation, but, in the case of the `age` property, only the getter is marked.
This causes both of these properties to be included in the management interface
as attributes, but the `age` attribute is read-only.

Finally, the `add(int, int)` method is marked with the `ManagedOperation` attribute,
whereas the `dontExposeMe()` method is not. This causes the management interface to
contain only one operation (`add(int, int)`) when you use the `MetadataMBeanInfoAssembler`.

The following configuration shows how you can configure the `MBeanExporter` to use the
`MetadataMBeanInfoAssembler`:

[source,xml,indent=0,subs="verbatim,quotes"]
----
	<beans>
		<bean id="exporter" class="org.springframework.jmx.export.MBeanExporter">
			<property name="assembler" ref="assembler"/>
			<property name="namingStrategy" ref="namingStrategy"/>
			<property name="autodetect" value="true"/>
		</bean>

		<bean id="jmxAttributeSource"
				class="org.springframework.jmx.export.annotation.AnnotationJmxAttributeSource"/>

		<!-- will create management interface using annotation metadata -->
		<bean id="assembler"
				class="org.springframework.jmx.export.assembler.MetadataMBeanInfoAssembler">
			<property name="attributeSource" ref="jmxAttributeSource"/>
		</bean>

		<!-- will pick up the ObjectName from the annotation -->
		<bean id="namingStrategy"
				class="org.springframework.jmx.export.naming.MetadataNamingStrategy">
			<property name="attributeSource" ref="jmxAttributeSource"/>
		</bean>

		<bean id="testBean" class="org.springframework.jmx.AnnotationTestBean">
			<property name="name" value="TEST"/>
			<property name="age" value="100"/>
		</bean>
	</beans>
----

In the preceding example, an `MetadataMBeanInfoAssembler` bean has been configured with an
instance of the `AnnotationJmxAttributeSource` class and passed to the `MBeanExporter`
through the assembler property. This is all that is required to take advantage of
metadata-driven management interfaces for your Spring-exposed MBeans.


[[jmx-interface-metadata-types]]
==== Source-level Metadata Types

The following table describes the source-level metadata types that are available for use in Spring JMX:

[[jmx-metadata-types]]
.Source-level metadata types
|===
| Purpose| Annotation| Annotation Type

| Mark all instances of a `Class` as JMX managed resources.
| `@ManagedResource`
| Class

| Mark a method as a JMX operation.
| `@ManagedOperation`
| Method

| Mark a getter or setter as one half of a JMX attribute.
| `@ManagedAttribute`
| Method (only getters and setters)

| Define descriptions for operation parameters.
| `@ManagedOperationParameter` and `@ManagedOperationParameters`
| Method
|===

The following table describes the configuration parameters that are available for use on these source-level
metadata types:

[[jmx-metadata-parameters]]
.Source-level metadata parameters
[cols="1,3,1"]
|===
| Parameter | Description | Applies to

| `ObjectName`
| Used by `MetadataNamingStrategy` to determine the `ObjectName` of a managed resource.
| `ManagedResource`

| `description`
| Sets the friendly description of the resource, attribute or operation.
| `ManagedResource`, `ManagedAttribute`, `ManagedOperation`, or `ManagedOperationParameter`

| `currencyTimeLimit`
| Sets the value of the `currencyTimeLimit` descriptor field.
| `ManagedResource` or `ManagedAttribute`

| `defaultValue`
| Sets the value of the `defaultValue` descriptor field.
| `ManagedAttribute`

| `log`
| Sets the value of the `log` descriptor field.
| `ManagedResource`

| `logFile`
| Sets the value of the `logFile` descriptor field.
| `ManagedResource`

| `persistPolicy`
| Sets the value of the `persistPolicy` descriptor field.
| `ManagedResource`

| `persistPeriod`
| Sets the value of the `persistPeriod` descriptor field.
| `ManagedResource`

| `persistLocation`
| Sets the value of the `persistLocation` descriptor field.
| `ManagedResource`

| `persistName`
| Sets the value of the `persistName` descriptor field.
| `ManagedResource`

| `name`
| Sets the display name of an operation parameter.
| `ManagedOperationParameter`

| `index`
| Sets the index of an operation parameter.
| `ManagedOperationParameter`
|===


[[jmx-interface-autodetect]]
==== Using the `AutodetectCapableMBeanInfoAssembler` Interface

To simplify configuration even further, Spring includes the
`AutodetectCapableMBeanInfoAssembler` interface, which extends the `MBeanInfoAssembler`
interface to add support for autodetection of MBean resources. If you configure the
`MBeanExporter` with an instance of `AutodetectCapableMBeanInfoAssembler`, it is
allowed to "`vote`" on the inclusion of beans for exposure to JMX.

The only implementation of the `AutodetectCapableMBeanInfo` interface is
the `MetadataMBeanInfoAssembler`, which votes to include any bean that is marked
with the `ManagedResource` attribute. The default approach in this case is to use the
bean name as the `ObjectName`, which results in a configuration similar to the following:

[source,xml,indent=0,subs="verbatim,quotes"]
----
	<beans>

		<bean id="exporter" class="org.springframework.jmx.export.MBeanExporter">
			<!-- notice how no 'beans' are explicitly configured here -->
			<property name="autodetect" value="true"/>
			<property name="assembler" ref="assembler"/>
		</bean>

		<bean id="testBean" class="org.springframework.jmx.JmxTestBean">
			<property name="name" value="TEST"/>
			<property name="age" value="100"/>
		</bean>

		<bean id="assembler" class="org.springframework.jmx.export.assembler.MetadataMBeanInfoAssembler">
			<property name="attributeSource">
				<bean class="org.springframework.jmx.export.annotation.AnnotationJmxAttributeSource"/>
			</property>
		</bean>

	</beans>
----

Notice that, in the preceding configuration, no beans are passed to the `MBeanExporter`.
However, the `JmxTestBean` is still registered, since it is marked with the `ManagedResource`
attribute and the `MetadataMBeanInfoAssembler` detects this and votes to include it.
The only problem with this approach is that the name of the `JmxTestBean` now has business
meaning. You can address this issue by changing the default behavior for `ObjectName`
creation as defined in <<jmx-naming>>.


[[jmx-interface-java]]
==== Defining Management Interfaces by Using Java Interfaces

In addition to the `MetadataMBeanInfoAssembler`, Spring also includes the
`InterfaceBasedMBeanInfoAssembler`, which lets you constrain the methods and
properties that are exposed based on the set of methods defined in a collection of
interfaces.

Although the standard mechanism for exposing MBeans is to use interfaces and a simple
naming scheme, `InterfaceBasedMBeanInfoAssembler` extends this functionality by
removing the need for naming conventions, letting you use more than one interface
and removing the need for your beans to implement the MBean interfaces.

Consider the following interface, which is used to define a management interface for the
`JmxTestBean` class that we showed earlier:

[source,java,indent=0,subs="verbatim,quotes"]
----
	public interface IJmxTestBean {

		public int add(int x, int y);

		public long myOperation();

		public int getAge();

		public void setAge(int age);

		public void setName(String name);

		public String getName();

	}
----

This interface defines the methods and properties that are exposed as operations and
attributes on the JMX MBean. The following code shows how to configure Spring JMX to use
this interface as the definition for the management interface:

[source,xml,indent=0,subs="verbatim,quotes"]
----
	<beans>

		<bean id="exporter" class="org.springframework.jmx.export.MBeanExporter">
			<property name="beans">
				<map>
					<entry key="bean:name=testBean5" value-ref="testBean"/>
				</map>
			</property>
			<property name="assembler">
				<bean class="org.springframework.jmx.export.assembler.InterfaceBasedMBeanInfoAssembler">
					<property name="managedInterfaces">
						<value>org.springframework.jmx.IJmxTestBean</value>
					</property>
				</bean>
			</property>
		</bean>

		<bean id="testBean" class="org.springframework.jmx.JmxTestBean">
			<property name="name" value="TEST"/>
			<property name="age" value="100"/>
		</bean>

	</beans>
----

In the preceding example, the `InterfaceBasedMBeanInfoAssembler` is configured to use the
`IJmxTestBean` interface when constructing the management interface for any bean. It is
important to understand that beans processed by the `InterfaceBasedMBeanInfoAssembler`
are not required to implement the interface used to generate the JMX management
interface.

In the preceding case, the `IJmxTestBean` interface is used to construct all management
interfaces for all beans. In many cases, this is not the desired behavior, and you may
want to use different interfaces for different beans. In this case, you can pass
`InterfaceBasedMBeanInfoAssembler` a `Properties` instance through the `interfaceMappings`
property, where the key of each entry is the bean name and the value of each entry is a
comma-separated list of interface names to use for that bean.

If no management interface is specified through either the `managedInterfaces` or
`interfaceMappings` properties, the `InterfaceBasedMBeanInfoAssembler` reflects
on the bean and uses all of the interfaces implemented by that bean to create the
management interface.


[[jmx-interface-methodnames]]
==== Using `MethodNameBasedMBeanInfoAssembler`

`MethodNameBasedMBeanInfoAssembler` lets you specify a list of method names
that are exposed to JMX as attributes and operations. The following code shows a sample
configuration:

[source,xml,indent=0,subs="verbatim,quotes"]
----
	<bean id="exporter" class="org.springframework.jmx.export.MBeanExporter">
		<property name="beans">
			<map>
				<entry key="bean:name=testBean5" value-ref="testBean"/>
			</map>
		</property>
		<property name="assembler">
			<bean class="org.springframework.jmx.export.assembler.MethodNameBasedMBeanInfoAssembler">
				<property name="managedMethods">
					<value>add,myOperation,getName,setName,getAge</value>
				</property>
			</bean>
		</property>
	</bean>
----

In the preceding example, you can see that the `add` and `myOperation` methods are exposed as JMX
operations, and `getName()`, `setName(String)`, and `getAge()` are exposed as the
appropriate half of a JMX attribute. In the preceding code, the method mappings apply to
beans that are exposed to JMX. To control method exposure on a bean-by-bean basis, you can use
the `methodMappings` property of `MethodNameMBeanInfoAssembler` to map bean names to
lists of method names.



[[jmx-naming]]
=== Controlling  `ObjectName` Instances for Your Beans

Behind the scenes, the `MBeanExporter` delegates to an implementation of the
`ObjectNamingStrategy` to obtain an `ObjectName` instance for each of the beans it registers.
By default, the default implementation, `KeyNamingStrategy` uses the key of the
`beans` `Map` as the `ObjectName`. In addition, the `KeyNamingStrategy` can map the key
of the `beans` `Map` to an entry in a `Properties` file (or files) to resolve the
`ObjectName`. In addition to the `KeyNamingStrategy`, Spring provides two additional
`ObjectNamingStrategy` implementations: the `IdentityNamingStrategy` (which builds an
`ObjectName` based on the JVM identity of the bean) and the `MetadataNamingStrategy` (which
uses source-level metadata to obtain the `ObjectName`).


[[jmx-naming-properties]]
==== Reading `ObjectName` Instances from Properties

You can configure your own `KeyNamingStrategy` instance and configure it to read
`ObjectName` instances from a `Properties` instance rather than use a bean key. The
`KeyNamingStrategy` tries to locate an entry in the `Properties` with a key
that corresponds to the bean key. If no entry is found or if the `Properties` instance is
`null`, the bean key itself is used.

The following code shows a sample configuration for the `KeyNamingStrategy`:

[source,xml,indent=0,subs="verbatim,quotes"]
----
	<beans>

		<bean id="exporter" class="org.springframework.jmx.export.MBeanExporter">
			<property name="beans">
				<map>
					<entry key="testBean" value-ref="testBean"/>
				</map>
			</property>
			<property name="namingStrategy" ref="namingStrategy"/>
		</bean>

		<bean id="testBean" class="org.springframework.jmx.JmxTestBean">
			<property name="name" value="TEST"/>
			<property name="age" value="100"/>
		</bean>

		<bean id="namingStrategy" class="org.springframework.jmx.export.naming.KeyNamingStrategy">
			<property name="mappings">
				<props>
					<prop key="testBean">bean:name=testBean1</prop>
				</props>
			</property>
			<property name="mappingLocations">
				<value>names1.properties,names2.properties</value>
			</property>
		</bean>

	</beans>
----

The preceding example configures an instance of `KeyNamingStrategy` with a `Properties` instance that
is merged from the `Properties` instance defined by the mapping property and the
properties files located in the paths defined by the mappings property. In this
configuration, the `testBean` bean is given an `ObjectName` of `bean:name=testBean1`,
since this is the entry in the `Properties` instance that has a key corresponding to the
bean key.

If no entry in the `Properties` instance can be found, the bean key name is used as
the `ObjectName`.


[[jmx-naming-metadata]]
==== Using `MetadataNamingStrategy`

`MetadataNamingStrategy` uses the `objectName` property of the `ManagedResource`
attribute on each bean to create the `ObjectName`. The following code shows the
configuration for the `MetadataNamingStrategy`:

[source,xml,indent=0,subs="verbatim,quotes"]
----
	<beans>

		<bean id="exporter" class="org.springframework.jmx.export.MBeanExporter">
			<property name="beans">
				<map>
					<entry key="testBean" value-ref="testBean"/>
				</map>
			</property>
			<property name="namingStrategy" ref="namingStrategy"/>
		</bean>

		<bean id="testBean" class="org.springframework.jmx.JmxTestBean">
			<property name="name" value="TEST"/>
			<property name="age" value="100"/>
		</bean>

		<bean id="namingStrategy" class="org.springframework.jmx.export.naming.MetadataNamingStrategy">
			<property name="attributeSource" ref="attributeSource"/>
		</bean>

		<bean id="attributeSource"
				class="org.springframework.jmx.export.annotation.AnnotationJmxAttributeSource"/>

	</beans>
----

If no `objectName` has been provided for the `ManagedResource` attribute, an
`ObjectName` is created with the following
format: _[fully-qualified-package-name]:type=[short-classname],name=[bean-name]_. For
example, the generated `ObjectName` for the following bean would be
`com.example:type=MyClass,name=myBean`:

[source,xml,indent=0,subs="verbatim,quotes"]
----
	<bean id="myBean" class="com.example.MyClass"/>
----


[[jmx-context-mbeanexport]]
==== Configuring Annotation-based MBean Export

If you prefer to use <<jmx-interface-metadata, the annotation-based approach>> to define
your management interfaces, a convenience subclass of `MBeanExporter` is available:
`AnnotationMBeanExporter`. When defining an instance of this subclass, you no longer need the
`namingStrategy`, `assembler`, and `attributeSource` configuration,
since it always uses standard Java annotation-based metadata (autodetection is
always enabled as well). In fact, rather than defining an `MBeanExporter` bean, an even
simpler syntax is supported by the `@EnableMBeanExport` `@Configuration` annotation,
as the following example shows:

[source,java,indent=0,subs="verbatim,quotes"]
----
	@Configuration
	@EnableMBeanExport
	public class AppConfig {

	}
----

If you prefer XML-based configuration, the `<context:mbean-export/>` element serves the
same purpose and is shown in the following listing:

[source,xml,indent=0,subs="verbatim,quotes"]
----
	<context:mbean-export/>
----

If necessary, you can provide a reference to a particular MBean `server`, and the
`defaultDomain` attribute (a property of `AnnotationMBeanExporter`) accepts an alternate
value for the generated MBean `ObjectName` domains. This is used in place of the
fully qualified package name as described in the previous section on
<<jmx-naming-metadata, MetadataNamingStrategy>>, as the following example shows:

[source,java,indent=0,subs="verbatim,quotes"]
----
	@EnableMBeanExport(server="myMBeanServer", defaultDomain="myDomain")
	@Configuration
	ContextConfiguration {

	}
----

The following example shows the XML equivalent of the preceding annotation-based example:

[source,xml,indent=0,subs="verbatim,quotes"]
----
	<context:mbean-export server="myMBeanServer" default-domain="myDomain"/>
----

CAUTION: Do not use interface-based AOP proxies in combination with autodetection of JMX
annotations in your bean classes. Interface-based proxies "`hide`" the target class, which
also hides the JMX-managed resource annotations. Hence, you should use target-class proxies in that
case (through setting the 'proxy-target-class' flag on `<aop:config/>`,
`<tx:annotation-driven/>` and so on). Otherwise, your JMX beans might be silently ignored at
startup.



[[jmx-jsr160]]
=== Using JSR-160 Connectors

For remote access, Spring JMX module offers two `FactoryBean` implementations inside the
`org.springframework.jmx.support` package for creating both server- and client-side
connectors.


[[jmx-jsr160-server]]
==== Server-side Connectors

To have Spring JMX create, start, and expose a JSR-160 `JMXConnectorServer`, you can use the
following configuration:

[source,xml,indent=0,subs="verbatim,quotes"]
----
	<bean id="serverConnector" class="org.springframework.jmx.support.ConnectorServerFactoryBean"/>
----

By default, `ConnectorServerFactoryBean` creates a `JMXConnectorServer` bound to
`service:jmx:jmxmp://localhost:9875`. The `serverConnector` bean thus exposes the
local `MBeanServer` to clients through the JMXMP protocol on localhost, port 9875. Note
that the JMXMP protocol is marked as optional by the JSR 160 specification. Currently,
the main open-source JMX implementation, MX4J, and the one provided with the JDK
do not support JMXMP.

To specify another URL and register the `JMXConnectorServer` itself with the
`MBeanServer`, you can use the `serviceUrl` and `ObjectName` properties, respectively,
as the following example shows:

[source,xml,indent=0,subs="verbatim,quotes"]
----
	<bean id="serverConnector"
			class="org.springframework.jmx.support.ConnectorServerFactoryBean">
		<property name="objectName" value="connector:name=rmi"/>
		<property name="serviceUrl"
				value="service:jmx:rmi://localhost/jndi/rmi://localhost:1099/myconnector"/>
	</bean>
----

If the `ObjectName` property is set, Spring automatically registers your connector
with the `MBeanServer` under that `ObjectName`. The following example shows the full set of
parameters that you can pass to the `ConnectorServerFactoryBean` when creating a
`JMXConnector`:

[source,xml,indent=0,subs="verbatim,quotes"]
----
	<bean id="serverConnector"
			class="org.springframework.jmx.support.ConnectorServerFactoryBean">
		<property name="objectName" value="connector:name=iiop"/>
		<property name="serviceUrl"
			value="service:jmx:iiop://localhost/jndi/iiop://localhost:900/myconnector"/>
		<property name="threaded" value="true"/>
		<property name="daemon" value="true"/>
		<property name="environment">
			<map>
				<entry key="someKey" value="someValue"/>
			</map>
		</property>
	</bean>
----

Note that, when you use a RMI-based connector, you need the lookup service (`tnameserv` or
`rmiregistry`) to be started in order for the name registration to complete. If you
use Spring to export remote services for you through RMI, Spring has already
constructed an RMI registry. If not, you can easily start a registry by using the following
snippet of configuration:

[source,xml,indent=0,subs="verbatim,quotes"]
----
	<bean id="registry" class="org.springframework.remoting.rmi.RmiRegistryFactoryBean">
		<property name="port" value="1099"/>
	</bean>
----


[[jmx-jsr160-client]]
==== Client-side Connectors

To create an `MBeanServerConnection` to a remote JSR-160-enabled `MBeanServer`, you can use the
`MBeanServerConnectionFactoryBean`, as the following example shows:

[source,xml,indent=0,subs="verbatim,quotes"]
----
	<bean id="clientConnector" class="org.springframework.jmx.support.MBeanServerConnectionFactoryBean">
		<property name="serviceUrl" value="service:jmx:rmi://localhost/jndi/rmi://localhost:1099/jmxrmi"/>
	</bean>
----


[[jmx-jsr160-protocols]]
==== JMX over Hessian or SOAP

JSR-160 permits extensions to the way in which communication is done between the client
and the server. The examples shown in the preceding sections use the mandatory RMI-based implementation
required by the JSR-160 specification (IIOP and JRMP) and the (optional) JMXMP. By using
other providers or JMX implementations (such as http://mx4j.sourceforge.net[MX4J]) you
can take advantage of protocols such as SOAP or Hessian over simple HTTP or SSL and others,
as the following example shows:

[source,xml,indent=0,subs="verbatim,quotes"]
----
	<bean id="serverConnector" class="org.springframework.jmx.support.ConnectorServerFactoryBean">
		<property name="objectName" value="connector:name=burlap"/>
		<property name="serviceUrl" value="service:jmx:burlap://localhost:9874"/>
	</bean>
----

In the preceding example, we used MX4J 3.0.0. See the official MX4J
documentation for more information.



[[jmx-proxy]]
=== Accessing MBeans through Proxies

Spring JMX lets you create proxies that re-route calls to MBeans that are registered in a
local or remote `MBeanServer`. These proxies provide you with a standard Java interface,
through which you can interact with your MBeans. The following code shows how to configure a
proxy for an MBean running in a local `MBeanServer`:

[source,xml,indent=0,subs="verbatim,quotes"]
----
	<bean id="proxy" class="org.springframework.jmx.access.MBeanProxyFactoryBean">
		<property name="objectName" value="bean:name=testBean"/>
		<property name="proxyInterface" value="org.springframework.jmx.IJmxTestBean"/>
	</bean>
----

In the preceding example, you can see that a proxy is created for the MBean registered under the
`ObjectName` of `bean:name=testBean`. The set of interfaces that the proxy implements
is controlled by the `proxyInterfaces` property, and the rules for mapping methods and
properties on these interfaces to operations and attributes on the MBean are the same
rules used by the `InterfaceBasedMBeanInfoAssembler`.

The `MBeanProxyFactoryBean` can create a proxy to any MBean that is accessible through an
`MBeanServerConnection`. By default, the local `MBeanServer` is located and used, but
you can override this and provide an `MBeanServerConnection` that points to a remote
`MBeanServer` to cater for proxies that point to remote MBeans:

[source,xml,indent=0,subs="verbatim,quotes"]
----
	<bean id="clientConnector"
			class="org.springframework.jmx.support.MBeanServerConnectionFactoryBean">
		<property name="serviceUrl" value="service:jmx:rmi://remotehost:9875"/>
	</bean>

	<bean id="proxy" class="org.springframework.jmx.access.MBeanProxyFactoryBean">
		<property name="objectName" value="bean:name=testBean"/>
		<property name="proxyInterface" value="org.springframework.jmx.IJmxTestBean"/>
		<property name="server" ref="clientConnector"/>
	</bean>
----

In the preceding example, we create an `MBeanServerConnection` that points to a remote machine
that uses the `MBeanServerConnectionFactoryBean`. This `MBeanServerConnection` is then
passed to the `MBeanProxyFactoryBean` through the `server` property. The proxy that is
created forwards all invocations to the `MBeanServer` through this
`MBeanServerConnection`.



[[jmx-notifications]]
=== Notifications

Spring's JMX offering includes comprehensive support for JMX notifications.


[[jmx-notifications-listeners]]
==== Registering Listeners for Notifications

Spring's JMX support makes it easy to register any number of
`NotificationListeners` with any number of MBeans (this includes MBeans exported by
Spring's `MBeanExporter` and MBeans registered through some other mechanism). For
example, consider the scenario where one would like to be informed (through a
`Notification`) each and every time an attribute of a target MBean changes. The following
example writes notifications to the console:

[source,java,indent=0,subs="verbatim,quotes"]
----
	package com.example;

	import javax.management.AttributeChangeNotification;
	import javax.management.Notification;
	import javax.management.NotificationFilter;
	import javax.management.NotificationListener;

	public class ConsoleLoggingNotificationListener
			implements NotificationListener, NotificationFilter {

		public void handleNotification(Notification notification, Object handback) {
			System.out.println(notification);
			System.out.println(handback);
		}

		public boolean isNotificationEnabled(Notification notification) {
			return AttributeChangeNotification.class.isAssignableFrom(notification.getClass());
		}

	}
----

The following example adds `ConsoleLoggingNotificationListener` (defined in the preceding
example) to `notificationListenerMappings`:

[source,xml,indent=0,subs="verbatim,quotes"]
----
	<beans>

		<bean id="exporter" class="org.springframework.jmx.export.MBeanExporter">
			<property name="beans">
				<map>
					<entry key="bean:name=testBean1" value-ref="testBean"/>
				</map>
			</property>
			<property name="notificationListenerMappings">
				<map>
					<entry key="bean:name=testBean1">
						<bean class="com.example.ConsoleLoggingNotificationListener"/>
					</entry>
				</map>
			</property>
		</bean>

		<bean id="testBean" class="org.springframework.jmx.JmxTestBean">
			<property name="name" value="TEST"/>
			<property name="age" value="100"/>
		</bean>

	</beans>
----

With the preceding configuration in place, every time a JMX `Notification` is broadcast from
the target MBean (`bean:name=testBean1`), the `ConsoleLoggingNotificationListener` bean
that was registered as a listener through the `notificationListenerMappings` property is
notified. The `ConsoleLoggingNotificationListener` bean can then take whatever action
it deems appropriate in response to the `Notification`.

You can also use straight bean names as the link between exported beans and listeners,
as the following example shows:

[source,xml,indent=0,subs="verbatim,quotes"]
----
	<beans>

		<bean id="exporter" class="org.springframework.jmx.export.MBeanExporter">
			<property name="beans">
				<map>
					<entry key="bean:name=testBean1" value-ref="testBean"/>
				</map>
			</property>
			<property name="notificationListenerMappings">
				<map>
					<entry key="__testBean__">
						<bean class="com.example.ConsoleLoggingNotificationListener"/>
					</entry>
				</map>
			</property>
		</bean>

		<bean id="__testBean__" class="org.springframework.jmx.JmxTestBean">
			<property name="name" value="TEST"/>
			<property name="age" value="100"/>
		</bean>

	</beans>
----

If you want to register a single `NotificationListener` instance for all of the beans
that the enclosing `MBeanExporter` exports, you can use the special wildcard (`{asterisk}`)
as the key for an entry in the `notificationListenerMappings` property
map, as the following example shows:

[source,xml,indent=0,subs="verbatim,quotes"]
----
	<property name="notificationListenerMappings">
		<map>
			<entry key="*">
				<bean class="com.example.ConsoleLoggingNotificationListener"/>
			</entry>
		</map>
	</property>
----

If you need to do the inverse (that is, register a number of distinct listeners against
an MBean), you must instead use the `notificationListeners` list property (in
preference to the `notificationListenerMappings` property). This time, instead of
configuring a `NotificationListener` for a single MBean, we configure
`NotificationListenerBean` instances. A `NotificationListenerBean` encapsulates a
`NotificationListener` and the `ObjectName` (or `ObjectNames`) that it is to be
registered against in an `MBeanServer`. The `NotificationListenerBean` also encapsulates
a number of other properties, such as a `NotificationFilter` and an arbitrary handback
object that can be used in advanced JMX notification scenarios.

The configuration when using `NotificationListenerBean` instances is not wildly
different to what was presented previously, as the following example shows:

[source,xml,indent=0,subs="verbatim,quotes"]
----
	<beans>

		<bean id="exporter" class="org.springframework.jmx.export.MBeanExporter">
			<property name="beans">
				<map>
					<entry key="bean:name=testBean1" value-ref="testBean"/>
				</map>
			</property>
			<property name="notificationListeners">
				<list>
					<bean class="org.springframework.jmx.export.NotificationListenerBean">
						<constructor-arg>
							<bean class="com.example.ConsoleLoggingNotificationListener"/>
						</constructor-arg>
						<property name="mappedObjectNames">
							<list>
								<value>bean:name=testBean1</value>
							</list>
						</property>
					</bean>
				</list>
			</property>
		</bean>

		<bean id="testBean" class="org.springframework.jmx.JmxTestBean">
			<property name="name" value="TEST"/>
			<property name="age" value="100"/>
		</bean>

	</beans>
----

The preceding example is equivalent to the first notification example. Assume, then, that
we want to be given a handback object every time a `Notification` is raised and that
we also want to filter out extraneous `Notifications` by supplying a
`NotificationFilter`. The following example accomplishes these goals:

[source,xml,indent=0,subs="verbatim,quotes"]
----
	<beans>

		<bean id="exporter" class="org.springframework.jmx.export.MBeanExporter">
			<property name="beans">
				<map>
					<entry key="bean:name=testBean1" value-ref="testBean1"/>
					<entry key="bean:name=testBean2" value-ref="testBean2"/>
				</map>
			</property>
			<property name="notificationListeners">
				<list>
					<bean class="org.springframework.jmx.export.NotificationListenerBean">
						<constructor-arg ref="customerNotificationListener"/>
						<property name="mappedObjectNames">
							<list>
								<!-- handles notifications from two distinct MBeans -->
								<value>bean:name=testBean1</value>
								<value>bean:name=testBean2</value>
							</list>
						</property>
						<property name="handback">
							<bean class="java.lang.String">
								<constructor-arg value="This could be anything..."/>
							</bean>
						</property>
						<property name="notificationFilter" ref="customerNotificationListener"/>
					</bean>
				</list>
			</property>
		</bean>

		<!-- implements both the NotificationListener and NotificationFilter interfaces -->
		<bean id="customerNotificationListener" class="com.example.ConsoleLoggingNotificationListener"/>

		<bean id="testBean1" class="org.springframework.jmx.JmxTestBean">
			<property name="name" value="TEST"/>
			<property name="age" value="100"/>
		</bean>

		<bean id="testBean2" class="org.springframework.jmx.JmxTestBean">
			<property name="name" value="ANOTHER TEST"/>
			<property name="age" value="200"/>
		</bean>

	</beans>
----

(For a full discussion of what a handback object is and,
indeed, what a `NotificationFilter` is, see the section of the JMX
specification (1.2) entitled 'The JMX Notification Model'.)


[[jmx-notifications-publishing]]
==== Publishing Notifications

Spring provides support not only for registering to receive `Notifications` but also
for publishing `Notifications`.

NOTE: This section is really only relevant to Spring-managed beans that have
been exposed as MBeans through an `MBeanExporter`. Any existing user-defined MBeans should
use the standard JMX APIs for notification publication.

The key interface in Spring's JMX notification publication support is the
`NotificationPublisher` interface (defined in the
`org.springframework.jmx.export.notification` package). Any bean that is going to be
exported as an MBean through an `MBeanExporter` instance can implement the related
`NotificationPublisherAware` interface to gain access to a `NotificationPublisher`
instance. The `NotificationPublisherAware` interface supplies an instance of a
`NotificationPublisher` to the implementing bean through a simple setter method,
which the bean can then use to publish `Notifications`.

As stated in the javadoc of the
{api-spring-framework}/jmx/export/notification/NotificationPublisher.html[`NotificationPublisher`]
interface, managed beans that publish events through the `NotificationPublisher`
mechanism are not responsible for the state management of notification listeners.
Spring's JMX support takes care of handling all the JMX infrastructure issues.
All you need to do, as an application developer, is implement the
`NotificationPublisherAware` interface and start publishing events by using the
supplied `NotificationPublisher` instance. Note that the `NotificationPublisher`
is set after the managed bean has been registered with an `MBeanServer`.

Using a `NotificationPublisher` instance is quite straightforward. You create a JMX
`Notification` instance (or an instance of an appropriate `Notification` subclass),
populate the notification with the data pertinent to the event that is to be
published, and invoke the `sendNotification(Notification)` on the
`NotificationPublisher` instance, passing in the `Notification`.

In the following example, exported instances of the `JmxTestBean` publish a
`NotificationEvent` every time the `add(int, int)` operation is invoked:

[source,java,indent=0,subs="verbatim,quotes"]
----
	package org.springframework.jmx;

	import org.springframework.jmx.export.notification.NotificationPublisherAware;
	import org.springframework.jmx.export.notification.NotificationPublisher;
	import javax.management.Notification;

	public class JmxTestBean implements IJmxTestBean, NotificationPublisherAware {

		private String name;
		private int age;
		private boolean isSuperman;
		private NotificationPublisher publisher;

		// other getters and setters omitted for clarity

		public int add(int x, int y) {
			int answer = x + y;
			this.publisher.sendNotification(new Notification("add", this, 0));
			return answer;
		}

		public void dontExposeMe() {
			throw new RuntimeException();
		}

		public void setNotificationPublisher(NotificationPublisher notificationPublisher) {
			this.publisher = notificationPublisher;
		}

	}
----

The `NotificationPublisher` interface and the machinery to get it all working is one of
the nicer features of Spring's JMX support. It does, however, come with the price tag of
coupling your classes to both Spring and JMX. As always, the advice here is to be
pragmatic. If you need the functionality offered by the `NotificationPublisher` and
you can accept the coupling to both Spring and JMX, then do so.



[[jmx-resources]]
=== Further Resources

This section contains links to further resources about JMX:

* The https://www.oracle.com/technetwork/java/javase/tech/javamanagement-140525.html[JMX
homepage] at Oracle.
* The https://jcp.org/aboutJava/communityprocess/final/jsr003/index3.html[JMX
  specification] (JSR-000003).
* The https://jcp.org/aboutJava/communityprocess/final/jsr160/index.html[JMX Remote API
  specification] (JSR-000160).
* The http://mx4j.sourceforge.net/[MX4J homepage]. (MX4J is an open-source implementation of
  various JMX specs.)




[[mail]]
== Email

This section describes how to send email with the Spring Framework.

.Library dependencies
****
The following JAR needs to be on the classpath of your application in order to use
the Spring Framework's email library:

* The https://eclipse-ee4j.github.io/mail/[JavaMail / Jakarta Mail 1.6] library

This library is freely available on the web -- for example, in Maven Central as
`com.sun.mail:jakarta.mail`. Please make sure to use the latest 1.6.x version
rather than Jakarta Mail 2.0 (which comes with a different package namespace).
****

The Spring Framework provides a helpful utility library for sending email that shields
you from the specifics of the underlying mailing system and is responsible for
low-level resource handling on behalf of the client.

The `org.springframework.mail` package is the root level package for the Spring
Framework's email support. The central interface for sending emails is the `MailSender`
interface. A simple value object that encapsulates the properties of a simple mail such
as `from` and `to` (plus many others) is the `SimpleMailMessage` class. This package
also contains a hierarchy of checked exceptions that provide a higher level of
abstraction over the lower level mail system exceptions, with the root exception being
`MailException`. See the {api-spring-framework}/mail/MailException.html[javadoc]
for more information on the rich mail exception hierarchy.

The `org.springframework.mail.javamail.JavaMailSender` interface adds specialized
JavaMail features, such as MIME message support to the `MailSender` interface
(from which it inherits). `JavaMailSender` also provides a callback interface called
`org.springframework.mail.javamail.MimeMessagePreparator` for preparing a `MimeMessage`.



[[mail-usage]]
=== Usage

Assume that we have a business interface called `OrderManager`, as the following example shows:

[source,java,indent=0,subs="verbatim,quotes"]
----
	public interface OrderManager {

		void placeOrder(Order order);

	}
----

Further assume that we have a requirement stating that an email message with an
order number needs to be generated and sent to a customer who placed the relevant order.


[[mail-usage-simple]]
==== Basic `MailSender` and `SimpleMailMessage` Usage

The following example shows how to use `MailSender` and `SimpleMailMessage` to send an
email when someone places an order:

[source,java,indent=0,subs="verbatim,quotes"]
----
	import org.springframework.mail.MailException;
	import org.springframework.mail.MailSender;
	import org.springframework.mail.SimpleMailMessage;

	public class SimpleOrderManager implements OrderManager {

		private MailSender mailSender;
		private SimpleMailMessage templateMessage;

		public void setMailSender(MailSender mailSender) {
			this.mailSender = mailSender;
		}

		public void setTemplateMessage(SimpleMailMessage templateMessage) {
			this.templateMessage = templateMessage;
		}

		public void placeOrder(Order order) {

			// Do the business calculations...

			// Call the collaborators to persist the order...

			// Create a thread safe "copy" of the template message and customize it
			SimpleMailMessage msg = new SimpleMailMessage(this.templateMessage);
			msg.setTo(order.getCustomer().getEmailAddress());
			msg.setText(
				"Dear " + order.getCustomer().getFirstName()
					+ order.getCustomer().getLastName()
					+ ", thank you for placing order. Your order number is "
					+ order.getOrderNumber());
			try {
				this.mailSender.send(msg);
			}
			catch (MailException ex) {
				// simply log it and go on...
				System.err.println(ex.getMessage());
			}
		}

	}
----

The following example shows the bean definitions for the preceding code:

[source,xml,indent=0,subs="verbatim,quotes"]
----
	<bean id="mailSender" class="org.springframework.mail.javamail.JavaMailSenderImpl">
		<property name="host" value="mail.mycompany.example"/>
	</bean>

	<!-- this is a template message that we can pre-load with default state -->
	<bean id="templateMessage" class="org.springframework.mail.SimpleMailMessage">
		<property name="from" value="customerservice@mycompany.example"/>
		<property name="subject" value="Your order"/>
	</bean>

	<bean id="orderManager" class="com.mycompany.businessapp.support.SimpleOrderManager">
		<property name="mailSender" ref="mailSender"/>
		<property name="templateMessage" ref="templateMessage"/>
	</bean>
----


[[mail-usage-mime]]
==== Using `JavaMailSender` and `MimeMessagePreparator`

This section describes another implementation of `OrderManager` that uses the `MimeMessagePreparator`
callback interface. In the following example, the `mailSender` property is of type
`JavaMailSender` so that we are able to use the JavaMail `MimeMessage` class:

[source,java,indent=0,subs="verbatim,quotes"]
----
	import jakarta.mail.Message;
	import jakarta.mail.MessagingException;
	import jakarta.mail.internet.InternetAddress;
	import jakarta.mail.internet.MimeMessage;

	import jakarta.mail.internet.MimeMessage;
	import org.springframework.mail.MailException;
	import org.springframework.mail.javamail.JavaMailSender;
	import org.springframework.mail.javamail.MimeMessagePreparator;

	public class SimpleOrderManager implements OrderManager {

		private JavaMailSender mailSender;

		public void setMailSender(JavaMailSender mailSender) {
			this.mailSender = mailSender;
		}

		public void placeOrder(final Order order) {
			// Do the business calculations...
			// Call the collaborators to persist the order...

			MimeMessagePreparator preparator = new MimeMessagePreparator() {
				public void prepare(MimeMessage mimeMessage) throws Exception {
					mimeMessage.setRecipient(Message.RecipientType.TO,
							new InternetAddress(order.getCustomer().getEmailAddress()));
					mimeMessage.setFrom(new InternetAddress("mail@mycompany.example"));
					mimeMessage.setText("Dear " + order.getCustomer().getFirstName() + " " +
							order.getCustomer().getLastName() + ", thanks for your order. " +
							"Your order number is " + order.getOrderNumber() + ".");
				}
			};

			try {
				this.mailSender.send(preparator);
			}
			catch (MailException ex) {
				// simply log it and go on...
				System.err.println(ex.getMessage());
			}
		}

	}
----

NOTE: The mail code is a crosscutting concern and could well be a candidate for
refactoring into a <<core.adoc#aop, custom Spring AOP aspect>>, which could then
be run at appropriate joinpoints on the `OrderManager` target.

The Spring Framework's mail support ships with the standard JavaMail implementation.
See the relevant javadoc for more information.



[[mail-javamail-mime]]
=== Using the JavaMail `MimeMessageHelper`

A class that comes in pretty handy when dealing with JavaMail messages is
`org.springframework.mail.javamail.MimeMessageHelper`, which shields you from
having to use the verbose JavaMail API. Using the `MimeMessageHelper`, it is
pretty easy to create a `MimeMessage`, as the following example shows:

[source,java,indent=0,subs="verbatim,quotes"]
----
	// of course you would use DI in any real-world cases
	JavaMailSenderImpl sender = new JavaMailSenderImpl();
	sender.setHost("mail.host.com");

	MimeMessage message = sender.createMimeMessage();
	MimeMessageHelper helper = new MimeMessageHelper(message);
	helper.setTo("test@host.com");
	helper.setText("Thank you for ordering!");

	sender.send(message);
----


[[mail-javamail-mime-attachments]]
==== Sending Attachments and Inline Resources

Multipart email messages allow for both attachments and inline resources. Examples of
inline resources include an image or a stylesheet that you want to use in your message but
that you do not want displayed as an attachment.

[[mail-javamail-mime-attachments-attachment]]
===== Attachments

The following example shows you how to use the `MimeMessageHelper` to send an email
with a single JPEG image attachment:

[source,java,indent=0,subs="verbatim,quotes"]
----
	JavaMailSenderImpl sender = new JavaMailSenderImpl();
	sender.setHost("mail.host.com");

	MimeMessage message = sender.createMimeMessage();

	// use the true flag to indicate you need a multipart message
	MimeMessageHelper helper = new MimeMessageHelper(message, true);
	helper.setTo("test@host.com");

	helper.setText("Check out this image!");

	// let's attach the infamous windows Sample file (this time copied to c:/)
	FileSystemResource file = new FileSystemResource(new File("c:/Sample.jpg"));
	helper.addAttachment("CoolImage.jpg", file);

	sender.send(message);
----

[[mail-javamail-mime-attachments-inline]]
===== Inline Resources

The following example shows you how to use the `MimeMessageHelper` to send an email
with an inline image:

[source,java,indent=0,subs="verbatim,quotes"]
----
	JavaMailSenderImpl sender = new JavaMailSenderImpl();
	sender.setHost("mail.host.com");

	MimeMessage message = sender.createMimeMessage();

	// use the true flag to indicate you need a multipart message
	MimeMessageHelper helper = new MimeMessageHelper(message, true);
	helper.setTo("test@host.com");

	// use the true flag to indicate the text included is HTML
	helper.setText("<html><body><img src='cid:identifier1234'></body></html>", true);

	// let's include the infamous windows Sample file (this time copied to c:/)
	FileSystemResource res = new FileSystemResource(new File("c:/Sample.jpg"));
	helper.addInline("identifier1234", res);

	sender.send(message);
----

WARNING: Inline resources are added to the `MimeMessage` by using the specified `Content-ID`
(`identifier1234` in the above example). The order in which you add the text
and the resource are very important. Be sure to first add the text and then
the resources. If you are doing it the other way around, it does not work.


[[mail-templates]]
==== Creating Email Content by Using a Templating Library

The code in the examples shown in the previous sections explicitly created the content of the email message,
by using methods calls such as `message.setText(..)`. This is fine for simple cases, and it
is okay in the context of the aforementioned examples, where the intent was to show you
the very basics of the API.

In your typical enterprise application, though, developers often do not create the content
of email messages by using the previously shown approach for a number of reasons:

* Creating HTML-based email content in Java code is tedious and error prone.
* There is no clear separation between display logic and business logic.
* Changing the display structure of the email content requires writing Java code,
  recompiling, redeploying, and so on.

Typically, the approach taken to address these issues is to use a template library (such
as FreeMarker) to define the display structure of email content. This leaves your code
tasked only with creating the data that is to be rendered in the email template and
sending the email. It is definitely a best practice when the content of your email messages
becomes even moderately complex, and, with the Spring Framework's support classes for
FreeMarker, it becomes quite easy to do.




[[scheduling]]
== Task Execution and Scheduling

The Spring Framework provides abstractions for the asynchronous execution and scheduling of
tasks with the `TaskExecutor` and `TaskScheduler` interfaces, respectively. Spring also
features implementations of those interfaces that support thread pools or delegation to
CommonJ within an application server environment. Ultimately, the use of these
implementations behind the common interfaces abstracts away the differences between Java
SE 5, Java SE 6, and Jakarta EE environments.

Spring also features integration classes to support scheduling with the `Timer`
(part of the JDK since 1.3) and the Quartz Scheduler ( https://www.quartz-scheduler.org/[]).
You can set up both of those schedulers by using a `FactoryBean` with optional references to
`Timer` or `Trigger` instances, respectively. Furthermore, a convenience class for both
the Quartz Scheduler and the `Timer` is available that lets you invoke a method of
an existing target object (analogous to the normal `MethodInvokingFactoryBean`
operation).



[[scheduling-task-executor]]
=== The Spring `TaskExecutor` Abstraction

Executors are the JDK name for the concept of thread pools. The "`executor`" naming is
due to the fact that there is no guarantee that the underlying implementation is
actually a pool. An executor may be single-threaded or even synchronous. Spring's
abstraction hides implementation details between the Java SE and Jakarta EE environments.

Spring's `TaskExecutor` interface is identical to the `java.util.concurrent.Executor`
interface. In fact, originally, its primary reason for existence was to abstract away
the need for Java 5 when using thread pools. The interface has a single method
(`execute(Runnable task)`) that accepts a task for execution based on the semantics
and configuration of the thread pool.

The `TaskExecutor` was originally created to give other Spring components an abstraction
for thread pooling where needed. Components such as the `ApplicationEventMulticaster`,
JMS's `AbstractMessageListenerContainer`, and Quartz integration all use the
`TaskExecutor` abstraction to pool threads. However, if your beans need thread pooling
behavior, you can also use this abstraction for your own needs.


[[scheduling-task-executor-types]]
==== `TaskExecutor` Types

Spring includes a number of pre-built implementations of `TaskExecutor`.
In all likelihood, you should never need to implement your own.
The variants that Spring provides are as follows:

* `SyncTaskExecutor`:
  This implementation does not run invocations asynchronously. Instead, each
  invocation takes place in the calling thread. It is primarily used in situations
  where multi-threading is not necessary, such as in simple test cases.
* `SimpleAsyncTaskExecutor`:
  This implementation does not reuse any threads. Rather, it starts up a new thread
  for each invocation. However, it does support a concurrency limit that blocks
  any invocations that are over the limit until a slot has been freed up. If you
  are looking for true pooling, see `ThreadPoolTaskExecutor`, later in this list.
* `ConcurrentTaskExecutor`:
  This implementation is an adapter for a `java.util.concurrent.Executor` instance.
  There is an alternative (`ThreadPoolTaskExecutor`) that exposes the `Executor`
  configuration parameters as bean properties. There is rarely a need to use
  `ConcurrentTaskExecutor` directly. However, if the `ThreadPoolTaskExecutor` is not
  flexible enough for your needs, `ConcurrentTaskExecutor` is an alternative.
* `ThreadPoolTaskExecutor`:
  This implementation is most commonly used. It exposes bean properties for
  configuring a `java.util.concurrent.ThreadPoolExecutor` and wraps it in a `TaskExecutor`.
  If you need to adapt to a different kind of `java.util.concurrent.Executor`, we
  recommend that you use a `ConcurrentTaskExecutor` instead.
* `DefaultManagedTaskExecutor`:
  This implementation uses a JNDI-obtained `ManagedExecutorService` in a JSR-236
  compatible runtime environment (such as a Jakarta EE application server),
  replacing a CommonJ WorkManager for that purpose.


[[scheduling-task-executor-usage]]
==== Using a `TaskExecutor`

Spring's `TaskExecutor` implementations are used as simple JavaBeans. In the following example,
we define a bean that uses the `ThreadPoolTaskExecutor` to asynchronously print
out a set of messages:

[source,java,indent=0,subs="verbatim,quotes"]
----
	import org.springframework.core.task.TaskExecutor;

	public class TaskExecutorExample {

		private class MessagePrinterTask implements Runnable {

			private String message;

			public MessagePrinterTask(String message) {
				this.message = message;
			}

			public void run() {
				System.out.println(message);
			}
		}

		private TaskExecutor taskExecutor;

		public TaskExecutorExample(TaskExecutor taskExecutor) {
			this.taskExecutor = taskExecutor;
		}

		public void printMessages() {
			for(int i = 0; i < 25; i++) {
				taskExecutor.execute(new MessagePrinterTask("Message" + i));
			}
		}
	}
----

As you can see, rather than retrieving a thread from the pool and executing it yourself,
you add your `Runnable` to the queue. Then the `TaskExecutor` uses its internal rules to
decide when the task gets run.

To configure the rules that the `TaskExecutor` uses, we expose simple bean properties:

[source,xml,indent=0,subs="verbatim,quotes"]
----
	<bean id="taskExecutor" class="org.springframework.scheduling.concurrent.ThreadPoolTaskExecutor">
		<property name="corePoolSize" value="5"/>
		<property name="maxPoolSize" value="10"/>
		<property name="queueCapacity" value="25"/>
	</bean>

	<bean id="taskExecutorExample" class="TaskExecutorExample">
		<constructor-arg ref="taskExecutor"/>
	</bean>
----



[[scheduling-task-scheduler]]
=== The Spring `TaskScheduler` Abstraction

In addition to the `TaskExecutor` abstraction, Spring 3.0 introduced a `TaskScheduler`
with a variety of methods for scheduling tasks to run at some point in the future.
The following listing shows the `TaskScheduler` interface definition:

[source,java,indent=0,subs="verbatim,quotes"]
----
	public interface TaskScheduler {

		ScheduledFuture schedule(Runnable task, Trigger trigger);

		ScheduledFuture schedule(Runnable task, Instant startTime);

		ScheduledFuture schedule(Runnable task, Date startTime);

		ScheduledFuture scheduleAtFixedRate(Runnable task, Instant startTime, Duration period);

		ScheduledFuture scheduleAtFixedRate(Runnable task, Date startTime, long period);

		ScheduledFuture scheduleAtFixedRate(Runnable task, Duration period);

		ScheduledFuture scheduleAtFixedRate(Runnable task, long period);

		ScheduledFuture scheduleWithFixedDelay(Runnable task, Instant startTime, Duration delay);

		ScheduledFuture scheduleWithFixedDelay(Runnable task, Date startTime, long delay);

		ScheduledFuture scheduleWithFixedDelay(Runnable task, Duration delay);

		ScheduledFuture scheduleWithFixedDelay(Runnable task, long delay);
	}
----

The simplest method is the one named `schedule` that takes only a `Runnable` and a `Date`.
That causes the task to run once after the specified time. All of the other methods
are capable of scheduling tasks to run repeatedly. The fixed-rate and fixed-delay
methods are for simple, periodic execution, but the method that accepts a `Trigger` is
much more flexible.


[[scheduling-trigger-interface]]
==== `Trigger` Interface

The `Trigger` interface is essentially inspired by JSR-236 which, as of Spring 3.0,
was not yet officially implemented. The basic idea of the `Trigger` is that execution
times may be determined based on past execution outcomes or even arbitrary conditions.
If these determinations do take into account the outcome of the preceding execution,
that information is available within a `TriggerContext`. The `Trigger` interface itself
is quite simple, as the following listing shows:

[source,java,indent=0,subs="verbatim,quotes"]
----
	public interface Trigger {

		Date nextExecutionTime(TriggerContext triggerContext);
	}
----

The `TriggerContext` is the most important part. It encapsulates all of
the relevant data and is open for extension in the future, if necessary. The
`TriggerContext` is an interface (a `SimpleTriggerContext` implementation is used by
default). The following listing shows the available methods for `Trigger` implementations.

[source,java,indent=0,subs="verbatim,quotes"]
----
	public interface TriggerContext {

		Date lastScheduledExecutionTime();

		Date lastActualExecutionTime();

		Date lastCompletionTime();
	}
----


[[scheduling-trigger-implementations]]
==== `Trigger` Implementations

Spring provides two implementations of the `Trigger` interface. The most interesting one
is the `CronTrigger`. It enables the scheduling of tasks based on
<<scheduling-cron-expression,cron expressions>>.
For example, the following task is scheduled to run 15 minutes past each hour but only
during the 9-to-5 "`business hours`" on weekdays:

[source,java,indent=0]
[subs="verbatim"]
----
	scheduler.schedule(task, new CronTrigger("0 15 9-17 * * MON-FRI"));
----

The other implementation is a `PeriodicTrigger` that accepts a fixed
period, an optional initial delay value, and a boolean to indicate whether the period
should be interpreted as a fixed-rate or a fixed-delay. Since the `TaskScheduler`
interface already defines methods for scheduling tasks at a fixed rate or with a
fixed delay, those methods should be used directly whenever possible. The value of the
`PeriodicTrigger` implementation is that you can use it within components that rely on
the `Trigger` abstraction. For example, it may be convenient to allow periodic triggers,
cron-based triggers, and even custom trigger implementations to be used interchangeably.
Such a component could take advantage of dependency injection so that you can configure such `Triggers`
externally and, therefore, easily modify or extend them.


[[scheduling-task-scheduler-implementations]]
==== `TaskScheduler` implementations

As with Spring's `TaskExecutor` abstraction, the primary benefit of the `TaskScheduler`
arrangement is that an application's scheduling needs are decoupled from the deployment
environment. This abstraction level is particularly relevant when deploying to an
application server environment where threads should not be created directly by the
application itself. For such scenarios, Spring provides a `TimerManagerTaskScheduler`
that delegates to a CommonJ `TimerManager` on WebLogic or WebSphere as well as a more recent
`DefaultManagedTaskScheduler` that delegates to a JSR-236 `ManagedScheduledExecutorService`
in a Jakarta EE environment. Both are typically configured with a JNDI lookup.

Whenever external thread management is not a requirement, a simpler alternative is
a local `ScheduledExecutorService` setup within the application, which can be adapted
through Spring's `ConcurrentTaskScheduler`. As a convenience, Spring also provides a
`ThreadPoolTaskScheduler`, which internally delegates to a `ScheduledExecutorService`
to provide common bean-style configuration along the lines of `ThreadPoolTaskExecutor`.
These variants work perfectly fine for locally embedded thread pool setups in lenient
application server environments, as well -- in particular on Tomcat and Jetty.



[[scheduling-annotation-support]]
=== Annotation Support for Scheduling and Asynchronous Execution

Spring provides annotation support for both task scheduling and asynchronous method
execution.


[[scheduling-enable-annotation-support]]
==== Enable Scheduling Annotations

To enable support for `@Scheduled` and `@Async` annotations, you can add `@EnableScheduling` and
`@EnableAsync` to one of your `@Configuration` classes, as the following example shows:

[source,java,indent=0,subs="verbatim,quotes"]
----
	@Configuration
	@EnableAsync
	@EnableScheduling
	public class AppConfig {
	}
----

You can pick and choose the relevant annotations for your application. For example,
if you need only support for `@Scheduled`, you can omit `@EnableAsync`. For more
fine-grained control, you can additionally implement the `SchedulingConfigurer`
interface, the `AsyncConfigurer` interface, or both. See the
{api-spring-framework}/scheduling/annotation/SchedulingConfigurer.html[`SchedulingConfigurer`]
and {api-spring-framework}/scheduling/annotation/AsyncConfigurer.html[`AsyncConfigurer`]
javadoc for full details.

If you prefer XML configuration, you can use the `<task:annotation-driven>` element,
as the following example shows:

[source,xml,indent=0,subs="verbatim,quotes"]
----
	<task:annotation-driven executor="myExecutor" scheduler="myScheduler"/>
	<task:executor id="myExecutor" pool-size="5"/>
	<task:scheduler id="myScheduler" pool-size="10"/>
----

Note that, with the preceding XML, an executor reference is provided for handling those
tasks that correspond to methods with the `@Async` annotation, and the scheduler
reference is provided for managing those methods annotated with `@Scheduled`.

NOTE: The default advice mode for processing `@Async` annotations is `proxy` which allows
for interception of calls through the proxy only. Local calls within the same class
cannot get intercepted that way. For a more advanced mode of interception, consider
switching to `aspectj` mode in combination with compile-time or load-time weaving.


[[scheduling-annotation-support-scheduled]]
==== The `@Scheduled` annotation

You can add the `@Scheduled` annotation to a method, along with trigger metadata. For
example, the following method is invoked every five seconds (5000 milliseconds) with a
fixed delay, meaning that the period is measured from the completion time of each
preceding invocation.

[source,java,indent=0,subs="verbatim,quotes"]
----
	@Scheduled(fixedDelay = 5000)
	public void doSomething() {
		// something that should run periodically
	}
----

[NOTE]
====
By default, milliseconds will be used as the time unit for fixed delay, fixed rate, and
initial delay values. If you would like to use a different time unit such as seconds or
minutes, you can configure this via the `timeUnit` attribute in `@Scheduled`.

For example, the previous example can also be written as follows.

[source,java,indent=0,subs="verbatim,quotes"]
----
	@Scheduled(fixedDelay = 5, timeUnit = TimeUnit.SECONDS)
	public void doSomething() {
		// something that should run periodically
	}
----
====

If you need a fixed-rate execution, you can use the `fixedRate` attribute within the
annotation. The following method is invoked every five seconds (measured between the
successive start times of each invocation).

[source,java,indent=0,subs="verbatim,quotes"]
----
	@Scheduled(fixedRate = 5, timeUnit = TimeUnit.SECONDS)
	public void doSomething() {
		// something that should run periodically
	}
----

For fixed-delay and fixed-rate tasks, you can specify an initial delay by indicating the
amount of time to wait before the first execution of the method, as the following
`fixedRate` example shows.

[source,java,indent=0,subs="verbatim,quotes"]
----
	@Scheduled(initialDelay = 1000, fixedRate = 5000)
	public void doSomething() {
		// something that should run periodically
	}
----

If simple periodic scheduling is not expressive enough, you can provide a
<<scheduling-cron-expression,cron expression>>.
The following example runs only on weekdays:

[source,java,indent=0]
[subs="verbatim"]
----
	@Scheduled(cron="*/5 * * * * MON-FRI")
	public void doSomething() {
		// something that should run on weekdays only
	}
----

TIP: You can also use the `zone` attribute to specify the time zone in which the cron
expression is resolved.

Notice that the methods to be scheduled must have void returns and must not accept any
arguments. If the method needs to interact with other objects from the application
context, those would typically have been provided through dependency injection.

[NOTE]
====
As of Spring Framework 4.3, `@Scheduled` methods are supported on beans of any scope.

Make sure that you are not initializing multiple instances of the same `@Scheduled`
annotation class at runtime, unless you do want to schedule callbacks to each such
instance. Related to this, make sure that you do not use `@Configurable` on bean
classes that are annotated with `@Scheduled` and registered as regular Spring beans
with the container. Otherwise, you would get double initialization (once through the
container and once through the `@Configurable` aspect), with the consequence of each
`@Scheduled` method being invoked twice.
====


[[scheduling-annotation-support-async]]
==== The `@Async` annotation

You can provide the `@Async` annotation on a method so that invocation of that method
occurs asynchronously. In other words, the caller returns immediately upon
invocation, while the actual execution of the method occurs in a task that has been
submitted to a Spring `TaskExecutor`. In the simplest case, you can apply the annotation
to a method that returns `void`, as the following example shows:

[source,java,indent=0,subs="verbatim,quotes"]
----
	@Async
	void doSomething() {
		// this will be run asynchronously
	}
----

Unlike the methods annotated with the `@Scheduled` annotation, these methods can expect
arguments, because they are invoked in the "`normal`" way by callers at runtime rather
than from a scheduled task being managed by the container. For example, the following code is
a legitimate application of the `@Async` annotation:

[source,java,indent=0,subs="verbatim,quotes"]
----
	@Async
	void doSomething(String s) {
		// this will be run asynchronously
	}
----

Even methods that return a value can be invoked asynchronously. However, such methods
are required to have a `Future`-typed return value. This still provides the benefit of
asynchronous execution so that the caller can perform other tasks prior to calling
`get()` on that `Future`. The following example shows how to use `@Async` on a method
that returns a value:

[source,java,indent=0,subs="verbatim,quotes"]
----
	@Async
	Future<String> returnSomething(int i) {
		// this will be run asynchronously
	}
----

TIP: `@Async` methods may not only declare a regular `java.util.concurrent.Future` return type
but also Spring's `org.springframework.util.concurrent.ListenableFuture` or, as of Spring
4.2, JDK 8's `java.util.concurrent.CompletableFuture`, for richer interaction with the
asynchronous task and for immediate composition with further processing steps.

You can not use `@Async` in conjunction with lifecycle callbacks such as
`@PostConstruct`. To asynchronously initialize Spring beans, you currently have to use
a separate initializing Spring bean that then invokes the `@Async` annotated method on the
target, as the following example shows:

[source,java,indent=0,subs="verbatim,quotes"]
----
	public class SampleBeanImpl implements SampleBean {

		@Async
		void doSomething() {
			// ...
		}

	}

	public class SampleBeanInitializer {

		private final SampleBean bean;

		public SampleBeanInitializer(SampleBean bean) {
			this.bean = bean;
		}

		@PostConstruct
		public void initialize() {
			bean.doSomething();
		}

	}
----

NOTE: There is no direct XML equivalent for `@Async`, since such methods should be designed
for asynchronous execution in the first place, not externally re-declared to be asynchronous.
However, you can manually set up Spring's `AsyncExecutionInterceptor` with Spring AOP,
in combination with a custom pointcut.


[[scheduling-annotation-support-qualification]]
==== Executor Qualification with `@Async`

By default, when specifying `@Async` on a method, the executor that is used is the
one <<scheduling-enable-annotation-support, configured when enabling async support>>,
i.e. the "`annotation-driven`" element if you are using XML or your `AsyncConfigurer`
implementation, if any. However, you can use the `value` attribute of the `@Async`
annotation when you need to indicate that an executor other than the default should be
used when executing a given method. The following example shows how to do so:

[source,java,indent=0,subs="verbatim,quotes"]
----
	@Async("otherExecutor")
	void doSomething(String s) {
		// this will be run asynchronously by "otherExecutor"
	}
----

In this case, `"otherExecutor"` can be the name of any `Executor` bean in the Spring
container, or it may be the name of a qualifier associated with any `Executor` (for example, as
specified with the `<qualifier>` element or Spring's `@Qualifier` annotation).


[[scheduling-annotation-support-exception]]
==== Exception Management with `@Async`

When an `@Async` method has a `Future`-typed return value, it is easy to manage
an exception that was thrown during the method execution, as this exception is
thrown when calling `get` on the `Future` result. With a `void` return type,
however, the exception is uncaught and cannot be transmitted. You can provide an
`AsyncUncaughtExceptionHandler` to handle such exceptions. The following example shows
how to do so:

[source,java,indent=0,subs="verbatim,quotes"]
----
	public class MyAsyncUncaughtExceptionHandler implements AsyncUncaughtExceptionHandler {

		@Override
		public void handleUncaughtException(Throwable ex, Method method, Object... params) {
			// handle exception
		}
	}
----

By default, the exception is merely logged. You can define a custom `AsyncUncaughtExceptionHandler`
by using `AsyncConfigurer` or the `<task:annotation-driven/>` XML element.



[[scheduling-task-namespace]]
=== The `task` Namespace

As of version 3.0, Spring includes an XML namespace for configuring `TaskExecutor` and
`TaskScheduler` instances. It also provides a convenient way to configure tasks to be
scheduled with a trigger.


[[scheduling-task-namespace-scheduler]]
==== The 'scheduler' Element

The following element creates a `ThreadPoolTaskScheduler` instance with the
specified thread pool size:

[source,xml,indent=0,subs="verbatim,quotes"]
----
	<task:scheduler id="scheduler" pool-size="10"/>
----

The value provided for the `id` attribute is used as the prefix for thread names
within the pool. The `scheduler` element is relatively straightforward. If you do not
provide a `pool-size` attribute, the default thread pool has only a single thread.
There are no other configuration options for the scheduler.


[[scheduling-task-namespace-executor]]
==== The `executor` Element

The following creates a `ThreadPoolTaskExecutor` instance:

[source,xml,indent=0,subs="verbatim,quotes"]
----
	<task:executor id="executor" pool-size="10"/>
----

As with the scheduler shown in the <<scheduling-task-namespace-scheduler, previous section>>,
the value provided for the `id` attribute is used as the prefix for thread names within
the pool. As far as the pool size is concerned, the `executor` element supports more
configuration options than the `scheduler` element. For one thing, the thread pool for
a `ThreadPoolTaskExecutor` is itself more configurable. Rather than only a single size,
an executor's thread pool can have different values for the core and the max size.
If you provide a single value, the executor has a fixed-size thread pool (the core and
max sizes are the same). However, the `executor` element's `pool-size` attribute also
accepts a range in the form of `min-max`. The following example sets a minimum value of
`5` and a maximum value of `25`:

[source,xml,indent=0,subs="verbatim,quotes"]
----
	<task:executor
			id="executorWithPoolSizeRange"
			pool-size="5-25"
			queue-capacity="100"/>
----

In the preceding configuration, a `queue-capacity` value has also been provided.
The configuration of the thread pool should also be considered in light of the
executor's queue capacity. For the full description of the relationship between pool
size and queue capacity, see the documentation for
https://docs.oracle.com/javase/8/docs/api/java/util/concurrent/ThreadPoolExecutor.html[`ThreadPoolExecutor`].
The main idea is that, when a task is submitted, the executor first tries to use a
free thread if the number of active threads is currently less than the core size.
If the core size has been reached, the task is added to the queue, as long as its
capacity has not yet been reached. Only then, if the queue's capacity has been
reached, does the executor create a new thread beyond the core size. If the max size
has also been reached, then the executor rejects the task.

By default, the queue is unbounded, but this is rarely the desired configuration,
because it can lead to `OutOfMemoryErrors` if enough tasks are added to that queue while
all pool threads are busy. Furthermore, if the queue is unbounded, the max size has
no effect at all. Since the executor always tries the queue before creating a new
thread beyond the core size, a queue must have a finite capacity for the thread pool to
grow beyond the core size (this is why a fixed-size pool is the only sensible case
when using an unbounded queue).

Consider the case, as mentioned above, when a task is rejected. By default, when a
task is rejected, a thread pool executor throws a `TaskRejectedException`. However,
the rejection policy is actually configurable. The exception is thrown when using
the default rejection policy, which is the `AbortPolicy` implementation.
For applications where some tasks can be skipped under heavy load, you can instead
configure either `DiscardPolicy` or `DiscardOldestPolicy`. Another option that works
well for applications that need to throttle the submitted tasks under heavy load is
the `CallerRunsPolicy`. Instead of throwing an exception or discarding tasks,
that policy forces the thread that is calling the submit method to run the task itself.
The idea is that such a caller is busy while running that task and not able to submit
other tasks immediately. Therefore, it provides a simple way to throttle the incoming
load while maintaining the limits of the thread pool and queue. Typically, this allows
the executor to "`catch up`" on the tasks it is handling and thereby frees up some
capacity on the queue, in the pool, or both. You can choose any of these options from an
enumeration of values available for the `rejection-policy` attribute on the `executor`
element.

The following example shows an `executor` element with a number of attributes to specify
various behaviors:

[source,xml,indent=0,subs="verbatim,quotes"]
----
	<task:executor
			id="executorWithCallerRunsPolicy"
			pool-size="5-25"
			queue-capacity="100"
			rejection-policy="CALLER_RUNS"/>
----

Finally, the `keep-alive` setting determines the time limit (in seconds) for which threads
may remain idle before being stopped. If there are more than the core number of threads
currently in the pool, after waiting this amount of time without processing a task, excess
threads get stopped. A time value of zero causes excess threads to stop
immediately after executing a task without remaining follow-up work in the task queue.
The following example sets the `keep-alive` value to two minutes:

[source,xml,indent=0,subs="verbatim,quotes"]
----
	<task:executor
			id="executorWithKeepAlive"
			pool-size="5-25"
			keep-alive="120"/>
----


[[scheduling-task-namespace-scheduled-tasks]]
==== The 'scheduled-tasks' Element

The most powerful feature of Spring's task namespace is the support for configuring
tasks to be scheduled within a Spring Application Context. This follows an approach
similar to other "`method-invokers`" in Spring, such as that provided by the JMS namespace
for configuring message-driven POJOs. Basically, a `ref` attribute can point to any
Spring-managed object, and the `method` attribute provides the name of a method to be
invoked on that object. The following listing shows a simple example:

[source,xml,indent=0,subs="verbatim,quotes"]
----
	<task:scheduled-tasks scheduler="myScheduler">
		<task:scheduled ref="beanA" method="methodA" fixed-delay="5000"/>
	</task:scheduled-tasks>

	<task:scheduler id="myScheduler" pool-size="10"/>
----

The scheduler is referenced by the outer element, and each individual
task includes the configuration of its trigger metadata. In the preceding example, that
metadata defines a periodic trigger with a fixed delay indicating the number of
milliseconds to wait after each task execution has completed. Another option is
`fixed-rate`, indicating how often the method should be run regardless of how long
any previous execution takes. Additionally, for both `fixed-delay` and `fixed-rate` tasks, you can specify an
'initial-delay' parameter, indicating the number of milliseconds to wait
before the first execution of the method. For more control, you can instead provide a `cron` attribute
to provide a <<scheduling-cron-expression,cron expression>>.
The following example shows these other options:

[source,xml,indent=0]
[subs="verbatim"]
----
	<task:scheduled-tasks scheduler="myScheduler">
		<task:scheduled ref="beanA" method="methodA" fixed-delay="5000" initial-delay="1000"/>
		<task:scheduled ref="beanB" method="methodB" fixed-rate="5000"/>
		<task:scheduled ref="beanC" method="methodC" cron="*/5 * * * * MON-FRI"/>
	</task:scheduled-tasks>

	<task:scheduler id="myScheduler" pool-size="10"/>
----



[[scheduling-cron-expression]]
=== Cron Expressions

All Spring cron expressions have to conform to the same format, whether you are using them in
<<scheduling-annotation-support-scheduled,`@Scheduled` annotations>>,
<<scheduling-task-namespace-scheduled-tasks,`task:scheduled-tasks` elements>>,
or someplace else.
A well-formed cron expression, such as `* * * * * *`, consists of six space-separated time and date
fields, each with its own range of valid values:


....
 ┌───────────── second (0-59)
 │ ┌───────────── minute (0 - 59)
 │ │ ┌───────────── hour (0 - 23)
 │ │ │ ┌───────────── day of the month (1 - 31)
 │ │ │ │ ┌───────────── month (1 - 12) (or JAN-DEC)
 │ │ │ │ │ ┌───────────── day of the week (0 - 7)
 │ │ │ │ │ │          (0 or 7 is Sunday, or MON-SUN)
 │ │ │ │ │ │
 * * * * * *
....

There are some rules that apply:

* A field may be an asterisk (`*`), which always stands for "`first-last`".
For the day-of-the-month or day-of-the-week fields, a question mark (`?`) may be used instead of an
asterisk.
* Commas (`,`) are used to separate items of a list.
* Two numbers separated with a hyphen (`-`) express a range of numbers.
The specified range is inclusive.
* Following a range (or `*`) with `/` specifies the interval of the number's value through the range.
* English names can also be used for the day-of-month and day-of-week fields.
Use the first three letters of the particular day or month (case does not matter).
* The day-of-month and day-of-week fields can contain a `L` character, which has a different meaning
** In the day-of-month field, `L` stands for _the last day of the month_.
If followed by a negative offset (that is, `L-n`), it means _``n``th-to-last day of the month_.
** In the day-of-week field, `L` stands for _the last day of the week_.
If prefixed by a number or three-letter name (`dL` or `DDDL`), it means _the last day of week (`d`
or `DDD`) in the month_.
* The day-of-month field can be `nW`, which stands for _the nearest weekday to day of the month ``n``_.
If `n` falls on Saturday, this yields the Friday before it.
If `n` falls on Sunday, this yields the Monday after, which also happens if `n` is `1` and falls on
a Saturday (that is: `1W` stands for _the first weekday of the month_).
* If the day-of-month field is `LW`, it means _the last weekday of the month_.
* The day-of-week field can be `d#n` (or `DDD#n`), which stands for _the ``n``th day of week `d`
(or ``DDD``) in the month_.

Here are some examples:

|===
| Cron Expression       | Meaning

|`0 0 * * * *`          | top of every hour of every day
|`*/10 * * * * *`       | every ten seconds
| `0 0 8-10 * * *`      | 8, 9 and 10 o'clock of every day
| `0 0 6,19 * * *`      | 6:00 AM and 7:00 PM every day
| `0 0/30 8-10 * * *`   | 8:00, 8:30, 9:00, 9:30, 10:00 and 10:30 every day
| `0 0 9-17 * * MON-FRI`| on the hour nine-to-five weekdays
| `0 0 0 25 DEC ?`       | every Christmas Day at midnight
| `0 0 0 L * *`         | last day of the month at midnight
| `0 0 0 L-3 * *`       | third-to-last day of the month at midnight
| `0 0 0 * * 5L`        | last Friday of the month at midnight
| `0 0 0 * * THUL`      | last Thursday of the month at midnight
| `0 0 0 1W * *`        | first weekday of the month at midnight
| `0 0 0 LW * *`        | last weekday of the month at midnight
| `0 0 0 ? * 5#2`       | the second Friday in the month at midnight
| `0 0 0 ? * MON#1`     | the first Monday in the month at midnight
|===

==== Macros

Expressions such as `0 0 * * * *` are hard for humans to parse and are, therefore, hard to fix in case of bugs.
To improve readability, Spring supports the following macros, which represent commonly used sequences.
You can use these macros instead of the six-digit value, thus: `@Scheduled(cron = "@hourly")`.

|===
|Macro                          | Meaning

| `@yearly` (or `@annually`)    | once a year (`0 0 0 1 1 *`)
| `@monthly`                    | once a month (`0 0 0 1 * *`)
| `@weekly`                     | once a week (`0 0 0 * * 0`)
| `@daily` (or `@midnight`)     | once a day (`0 0 0 * * *`), or
| `@hourly`                     | once an hour, (`0 0 * * * *`)
|===



[[scheduling-quartz]]
=== Using the Quartz Scheduler

Quartz uses `Trigger`, `Job`, and `JobDetail` objects to realize scheduling of all kinds
of jobs. For the basic concepts behind Quartz, see
https://www.quartz-scheduler.org/[]. For convenience purposes, Spring offers a couple of
classes that simplify using Quartz within Spring-based applications.


[[scheduling-quartz-jobdetail]]
==== Using the `JobDetailFactoryBean`

Quartz `JobDetail` objects contain all the information needed to run a job. Spring provides a
`JobDetailFactoryBean`, which provides bean-style properties for XML configuration purposes.
Consider the following example:

[source,xml,indent=0,subs="verbatim,quotes"]
----
	<bean name="exampleJob" class="org.springframework.scheduling.quartz.JobDetailFactoryBean">
		<property name="jobClass" value="example.ExampleJob"/>
		<property name="jobDataAsMap">
			<map>
				<entry key="timeout" value="5"/>
			</map>
		</property>
	</bean>
----

The job detail configuration has all the information it needs to run the job (`ExampleJob`).
The timeout is specified in the job data map. The job data map is available through the
`JobExecutionContext` (passed to you at execution time), but the `JobDetail` also gets
its properties from the job data mapped to properties of the job instance. So, in the following example,
the `ExampleJob` contains a bean property named `timeout`, and the `JobDetail`
has it applied automatically:

[source,java,indent=0]
[subs="verbatim"]
----
	package example;

	public class ExampleJob extends QuartzJobBean {

		private int timeout;

		/**
		 * Setter called after the ExampleJob is instantiated
		 * with the value from the JobDetailFactoryBean (5)
		 */
		public void setTimeout(int timeout) {
			this.timeout = timeout;
		}

		protected void executeInternal(JobExecutionContext ctx) throws JobExecutionException {
			// do the actual work
		}
	}
----

All additional properties from the job data map are available to you as well.

NOTE: By using the `name` and `group` properties, you can modify the name and the group
of the job, respectively. By default, the name of the job matches the bean name
of the `JobDetailFactoryBean` (`exampleJob` in the preceding example above).


[[scheduling-quartz-method-invoking-job]]
==== Using the `MethodInvokingJobDetailFactoryBean`

Often you merely need to invoke a method on a specific object. By using the
`MethodInvokingJobDetailFactoryBean`, you can do exactly this, as the following example shows:

[source,xml,indent=0,subs="verbatim,quotes"]
----
	<bean id="jobDetail" class="org.springframework.scheduling.quartz.MethodInvokingJobDetailFactoryBean">
		<property name="targetObject" ref="exampleBusinessObject"/>
		<property name="targetMethod" value="doIt"/>
	</bean>
----

The preceding example results in the `doIt` method being called on the
`exampleBusinessObject` method, as the following example shows:

[source,java,indent=0,subs="verbatim,quotes"]
----
	public class ExampleBusinessObject {

		// properties and collaborators

		public void doIt() {
			// do the actual work
		}
	}
----

[source,xml,indent=0,subs="verbatim,quotes"]
----
	<bean id="exampleBusinessObject" class="examples.ExampleBusinessObject"/>
----

By using the `MethodInvokingJobDetailFactoryBean`, you need not create one-line jobs
that merely invoke a method. You need only create the actual business object and
wire up the detail object.

By default, Quartz Jobs are stateless, resulting in the possibility of jobs interfering
with each other. If you specify two triggers for the same `JobDetail`, it is
possible that, before the first job has finished, the second one starts. If
`JobDetail` classes implement the `Stateful` interface, this does not happen. The second
job does not start before the first one has finished. To make jobs resulting from the
`MethodInvokingJobDetailFactoryBean` be non-concurrent, set the `concurrent` flag to
`false`, as the following example shows:

[source,xml,indent=0,subs="verbatim,quotes"]
----
	<bean id="jobDetail" class="org.springframework.scheduling.quartz.MethodInvokingJobDetailFactoryBean">
		<property name="targetObject" ref="exampleBusinessObject"/>
		<property name="targetMethod" value="doIt"/>
		<property name="concurrent" value="false"/>
	</bean>
----

NOTE: By default, jobs will run in a concurrent fashion.


[[scheduling-quartz-cron]]
==== Wiring up Jobs by Using Triggers and `SchedulerFactoryBean`

We have created job details and jobs. We have also reviewed the convenience bean that lets
you invoke a method on a specific object. Of course, we still need to schedule the
jobs themselves. This is done by using triggers and a `SchedulerFactoryBean`. Several
triggers are available within Quartz, and Spring offers two Quartz `FactoryBean`
implementations with convenient defaults: `CronTriggerFactoryBean` and
`SimpleTriggerFactoryBean`.

Triggers need to be scheduled. Spring offers a `SchedulerFactoryBean` that exposes
triggers to be set as properties. `SchedulerFactoryBean` schedules the actual jobs with
those triggers.

The following listing uses both a `SimpleTriggerFactoryBean` and a `CronTriggerFactoryBean`:

[source,xml,indent=0]
[subs="verbatim"]
----
	<bean id="simpleTrigger" class="org.springframework.scheduling.quartz.SimpleTriggerFactoryBean">
		<!-- see the example of method invoking job above -->
		<property name="jobDetail" ref="jobDetail"/>
		<!-- 10 seconds -->
		<property name="startDelay" value="10000"/>
		<!-- repeat every 50 seconds -->
		<property name="repeatInterval" value="50000"/>
	</bean>

	<bean id="cronTrigger" class="org.springframework.scheduling.quartz.CronTriggerFactoryBean">
		<property name="jobDetail" ref="exampleJob"/>
		<!-- run every morning at 6 AM -->
		<property name="cronExpression" value="0 0 6 * * ?"/>
	</bean>
----

The preceding example sets up two triggers, one running every 50 seconds with a starting delay of 10
seconds and one running every morning at 6 AM. To finalize everything, we need to set up the
`SchedulerFactoryBean`, as the following example shows:

[source,xml,indent=0,subs="verbatim,quotes"]
----
	<bean class="org.springframework.scheduling.quartz.SchedulerFactoryBean">
		<property name="triggers">
			<list>
				<ref bean="cronTrigger"/>
				<ref bean="simpleTrigger"/>
			</list>
		</property>
	</bean>
----

More properties are available for the `SchedulerFactoryBean`, such as the calendars used by the
job details, properties to customize Quartz with, and a Spring-provided JDBC DataSource. See
the {api-spring-framework}/scheduling/quartz/SchedulerFactoryBean.html[`SchedulerFactoryBean`]
javadoc for more information.

NOTE: `SchedulerFactoryBean` also recognizes a `quartz.properties` file in the classpath,
based on Quartz property keys, as with regular Quartz configuration. Please note that many
`SchedulerFactoryBean` settings interact with common Quartz settings in the properties file;
it is therefore not recommended to specify values at both levels. For example, do not set
an "org.quartz.jobStore.class" property if you mean to rely on a Spring-provided DataSource,
or specify an `org.springframework.scheduling.quartz.LocalDataSourceJobStore` variant which
is a full-fledged replacement for the standard `org.quartz.impl.jdbcjobstore.JobStoreTX`.




[[cache]]
== Cache Abstraction

Since version 3.1, the Spring Framework provides support for transparently adding caching to
an existing Spring application. Similar to the <<data-access.adoc#transaction, transaction>>
support, the caching abstraction allows consistent use of various caching solutions with
minimal impact on the code.

In Spring Framework 4.1, the cache abstraction was significantly extended with support
for <<cache-jsr-107,JSR-107 annotations>> and more customization options.



[[cache-strategies]]
=== Understanding the Cache Abstraction

.Cache vs Buffer
****

The terms, "`buffer`" and "`cache,`" tend to be used interchangeably. Note, however,
that they represent different things. Traditionally, a buffer is used as an intermediate
temporary store for data between a fast and a slow entity. As one party would have to wait
for the other (which affects performance), the buffer alleviates this by allowing entire
blocks of data to move at once rather than in small chunks. The data is written and read
only once from the buffer. Furthermore, the buffers are visible to at least one party
that is aware of it.

A cache, on the other hand, is, by definition, hidden, and neither party is aware that
caching occurs. It also improves performance but does so by letting the same data be
read multiple times in a fast fashion.

You can find a further explanation of the differences between a buffer and a cache
https://en.wikipedia.org/wiki/Cache_(computing)#The_difference_between_buffer_and_cache[here].
****

At its core, the cache abstraction applies caching to Java methods, thus reducing the
number of executions based on the information available in the cache. That is, each time
a targeted method is invoked, the abstraction applies a caching behavior that checks
whether the method has been already invoked for the given arguments. If it has been
invoked, the cached result is returned without having to invoke the actual method.
If the method has not been invoked, then it is invoked, and the result is cached and
returned to the user so that, the next time the method is invoked, the cached result is
returned. This way, expensive methods (whether CPU- or IO-bound) can be invoked only
once for a given set of parameters and the result reused without having to actually
invoke the method again. The caching logic is applied transparently without any
interference to the invoker.

IMPORTANT: This approach works only for methods that are guaranteed to return the same
output (result) for a given input (or arguments) no matter how many times they are invoked.

The caching abstraction provides other cache-related operations, such as the ability
to update the content of the cache or to remove one or all entries. These are useful if
the cache deals with data that can change during the course of the application.

As with other services in the Spring Framework, the caching service is an abstraction
(not a cache implementation) and requires the use of actual storage to store the cache data --
that is, the abstraction frees you from having to write the caching logic but does not
provide the actual data store. This abstraction is materialized by the
`org.springframework.cache.Cache` and `org.springframework.cache.CacheManager` interfaces.

Spring provides <<cache-store-configuration, a few implementations>> of that abstraction:
JDK `java.util.concurrent.ConcurrentMap` based caches, Gemfire cache,
https://github.com/ben-manes/caffeine/wiki[Caffeine], and JSR-107 compliant caches (such
as Ehcache 3.x). See <<cache-plug>> for more information on plugging in other cache
stores and providers.

IMPORTANT: The caching abstraction has no special handling for multi-threaded and
multi-process environments, as such features are handled by the cache implementation.

If you have a multi-process environment (that is, an application deployed on several nodes),
you need to configure your cache provider accordingly. Depending on your use cases, a copy
of the same data on several nodes can be enough. However, if you change the data during
the course of the application, you may need to enable other propagation mechanisms.

Caching a particular item is a direct equivalent of the typical
get-if-not-found-then-proceed-and-put-eventually code blocks
found with programmatic cache interaction.
No locks are applied, and several threads may try to load the same item concurrently.
The same applies to eviction. If several threads are trying to update or evict data
concurrently, you may use stale data. Certain cache providers offer advanced features
in that area. See the documentation of your cache provider for more details.

To use the cache abstraction, you need to take care of two aspects:

* Caching declaration: Identify the methods that need to be cached and their policies.
* Cache configuration: The backing cache where the data is stored and from which it is read.



[[cache-annotations]]
=== Declarative Annotation-based Caching

For caching declaration, Spring's caching abstraction provides a set of Java annotations:

* `@Cacheable`: Triggers cache population.
* `@CacheEvict`: Triggers cache eviction.
* `@CachePut`: Updates the cache without interfering with the method execution.
* `@Caching`: Regroups multiple cache operations to be applied on a method.
* `@CacheConfig`: Shares some common cache-related settings at class-level.


[[cache-annotations-cacheable]]
==== The `@Cacheable` Annotation

As the name implies, you can use `@Cacheable` to demarcate methods that are cacheable --
that is, methods for which the result is stored in the cache so that, on subsequent
invocations (with the same arguments), the value in the cache is returned without
having to actually invoke the method. In its simplest form, the annotation declaration
requires the name of the cache associated with the annotated method, as the following
example shows:

[source,java,indent=0,subs="verbatim,quotes"]
----
	@Cacheable("books")
	public Book findBook(ISBN isbn) {...}
----

In the preceding snippet, the `findBook` method is associated with the cache named `books`.
Each time the method is called, the cache is checked to see whether the invocation has
already been run and does not have to be repeated. While in most cases, only one
cache is declared, the annotation lets multiple names be specified so that more than one
cache is being used. In this case, each of the caches is checked before invoking the
method -- if at least one cache is hit, the associated value is returned.

NOTE: All the other caches that do not contain the value are also updated, even though
the cached method was not actually invoked.

The following example uses `@Cacheable` on the `findBook` method with multiple caches:

[source,java,indent=0,subs="verbatim,quotes"]
----
	@Cacheable({"books", "isbns"})
	public Book findBook(ISBN isbn) {...}
----

[[cache-annotations-cacheable-default-key]]
===== Default Key Generation

Since caches are essentially key-value stores, each invocation of a cached method
needs to be translated into a suitable key for cache access. The caching abstraction
uses a simple `KeyGenerator` based on the following algorithm:

* If no params are given, return `SimpleKey.EMPTY`.
* If only one param is given, return that instance.
* If more than one param is given, return a `SimpleKey` that contains all parameters.

This approach works well for most use-cases, as long as parameters have natural keys
and implement valid `hashCode()` and `equals()` methods. If that is not the case,
you need to change the strategy.

To provide a different default key generator, you need to implement the
`org.springframework.cache.interceptor.KeyGenerator` interface.

[NOTE]
====
The default key generation strategy changed with the release of Spring 4.0. Earlier
versions of Spring used a key generation strategy that, for multiple key parameters,
considered only the `hashCode()` of parameters and not `equals()`. This could cause
unexpected key collisions (see https://jira.spring.io/browse/SPR-10237[SPR-10237]
for background). The new `SimpleKeyGenerator` uses a compound key for such scenarios.

If you want to keep using the previous key strategy, you can configure the deprecated
`org.springframework.cache.interceptor.DefaultKeyGenerator` class or create a custom
hash-based `KeyGenerator` implementation.
====

[[cache-annotations-cacheable-key]]
===== Custom Key Generation Declaration

Since caching is generic, the target methods are quite likely to have various signatures
that cannot be readily mapped on top of the cache structure. This tends to become obvious
when the target method has multiple arguments out of which only some are suitable for
caching (while the rest are used only by the method logic). Consider the following example:

[source,java,indent=0,subs="verbatim,quotes"]
----
	@Cacheable("books")
	public Book findBook(ISBN isbn, boolean checkWarehouse, boolean includeUsed)
----

At first glance, while the two `boolean` arguments influence the way the book is found,
they are no use for the cache. Furthermore, what if only one of the two is important
while the other is not?

For such cases, the `@Cacheable` annotation lets you specify how the key is generated
through its `key` attribute. You can use <<core.adoc#expressions, SpEL>> to pick the
arguments of interest (or their nested properties), perform operations, or even
invoke arbitrary methods without having to write any code or implement any interface.
This is the recommended approach over the
<<cache-annotations-cacheable-default-key, default generator>>, since methods tend to be
quite different in signatures as the code base grows. While the default strategy might
work for some methods, it rarely works for all methods.

The following examples use various SpEL declarations (if you are not familiar with SpEL,
do yourself a favor and read <<core.adoc#expressions, Spring Expression Language>>):

[source,java,indent=0,subs="verbatim,quotes"]
----
	@Cacheable(cacheNames="books", key="#isbn")
	public Book findBook(ISBN isbn, boolean checkWarehouse, boolean includeUsed)

	@Cacheable(cacheNames="books", key="#isbn.rawNumber")
	public Book findBook(ISBN isbn, boolean checkWarehouse, boolean includeUsed)

	@Cacheable(cacheNames="books", key="T(someType).hash(#isbn)")
	public Book findBook(ISBN isbn, boolean checkWarehouse, boolean includeUsed)
----

The preceding snippets show how easy it is to select a certain argument, one of its
properties, or even an arbitrary (static) method.

If the algorithm responsible for generating the key is too specific or if it needs
to be shared, you can define a custom `keyGenerator` on the operation. To do so,
specify the name of the `KeyGenerator` bean implementation to use, as the following
example shows:

[source,java,indent=0,subs="verbatim,quotes"]
----
	@Cacheable(cacheNames="books", keyGenerator="myKeyGenerator")
	public Book findBook(ISBN isbn, boolean checkWarehouse, boolean includeUsed)
----

NOTE: The `key` and `keyGenerator` parameters are mutually exclusive and an operation
that specifies both results in an exception.

[[cache-annotations-cacheable-default-cache-resolver]]
===== Default Cache Resolution

The caching abstraction uses a simple `CacheResolver` that
retrieves the caches defined at the operation level by using the configured
`CacheManager`.

To provide a different default cache resolver, you need to implement the
`org.springframework.cache.interceptor.CacheResolver` interface.

[[cache-annotations-cacheable-cache-resolver]]
===== Custom Cache Resolution

The default cache resolution fits well for applications that work with a
single `CacheManager` and have no complex cache resolution requirements.

For applications that work with several cache managers, you can set the
`cacheManager` to use for each operation, as the following example shows:

[source,java,indent=0,subs="verbatim,quotes"]
----
	@Cacheable(cacheNames="books", cacheManager="anotherCacheManager") <1>
	public Book findBook(ISBN isbn) {...}
----
<1> Specifying `anotherCacheManager`.


You can also replace the `CacheResolver` entirely in a fashion similar to that of
replacing <<cache-annotations-cacheable-key, key generation>>. The resolution is
requested for every cache operation, letting the implementation actually resolve
the caches to use based on runtime arguments. The following example shows how to
specify a `CacheResolver`:

[source,java,indent=0,subs="verbatim,quotes"]
----
	@Cacheable(cacheResolver="runtimeCacheResolver") <1>
	public Book findBook(ISBN isbn) {...}
----
<1> Specifying the `CacheResolver`.


[NOTE]
====
Since Spring 4.1, the `value` attribute of the cache annotations are no longer
mandatory, since this particular information can be provided by the `CacheResolver`
regardless of the content of the annotation.

Similarly to `key` and `keyGenerator`, the `cacheManager` and `cacheResolver`
parameters are mutually exclusive, and an operation specifying both
results in an exception, as a custom `CacheManager` is ignored by the
`CacheResolver` implementation. This is probably not what you expect.
====

[[cache-annotations-cacheable-synchronized]]
===== Synchronized Caching

In a multi-threaded environment, certain operations might be concurrently invoked for
the same argument (typically on startup). By default, the cache abstraction does not
lock anything, and the same value may be computed several times, defeating the purpose
of caching.

For those particular cases, you can use the `sync` attribute to instruct the underlying
cache provider to lock the cache entry while the value is being computed. As a result,
only one thread is busy computing the value, while the others are blocked until the entry
is updated in the cache. The following example shows how to use the `sync` attribute:

[source,java,indent=0,subs="verbatim,quotes"]
----
	@Cacheable(cacheNames="foos", sync=true) <1>
	public Foo executeExpensiveOperation(String id) {...}
----
<1> Using the `sync` attribute.

NOTE: This is an optional feature, and your favorite cache library may not support it.
All `CacheManager` implementations provided by the core framework support it. See the
documentation of your cache provider for more details.

[[cache-annotations-cacheable-condition]]
===== Conditional Caching

Sometimes, a method might not be suitable for caching all the time (for example, it might
depend on the given arguments). The cache annotations support such use cases through the
`condition` parameter, which takes a `SpEL` expression that is evaluated to either `true`
or `false`. If `true`, the method is cached. If not, it behaves as if the method is not
cached (that is, the method is invoked every time no matter what values are in the cache
or what arguments are used). For example, the following method is cached only if the
argument `name` has a length shorter than 32:

[source,java,indent=0,subs="verbatim,quotes"]
----
	@Cacheable(cacheNames="book", condition="#name.length() < 32") <1>
	public Book findBook(String name)
----
<1> Setting a condition on `@Cacheable`.


In addition to the `condition` parameter, you can use the `unless` parameter to veto the
adding of a value to the cache. Unlike `condition`, `unless` expressions are evaluated
after the method has been invoked. To expand on the previous example, perhaps we only
want to cache paperback books, as the following example does:

[source,java,indent=0,subs="verbatim,quotes"]
----
	@Cacheable(cacheNames="book", condition="#name.length() < 32", unless="#result.hardback") <1>
	public Book findBook(String name)
----
<1> Using the `unless` attribute to block hardbacks.


The cache abstraction supports `java.util.Optional` return types. If an `Optional` value
is _present_, it will be stored in the associated cache. If an `Optional` value is not
present, `null` will be stored in the associated cache. `#result` always refers to the
business entity and never a supported wrapper, so the previous example can be rewritten
as follows:

[source,java,indent=0,subs="verbatim,quotes"]
----
	@Cacheable(cacheNames="book", condition="#name.length() < 32", unless="#result?.hardback")
	public Optional<Book> findBook(String name)
----

Note that `#result` still refers to `Book` and not `Optional<Book>`. Since it might be
`null`, we use SpEL's <<core.adoc#expressions-operator-safe-navigation, safe navigation operator>>.

[[cache-spel-context]]
===== Available Caching SpEL Evaluation Context

Each `SpEL` expression evaluates against a dedicated <<core.adoc#expressions-language-ref, `context`>>.
In addition to the built-in parameters, the framework provides dedicated caching-related
metadata, such as the argument names. The following table describes the items made
available to the context so that you can use them for key and conditional computations:

[[cache-spel-context-tbl]]
.Cache SpEL available metadata
|===
| Name| Location| Description| Example

| `methodName`
| Root object
| The name of the method being invoked
| `#root.methodName`

| `method`
| Root object
| The method being invoked
| `#root.method.name`

| `target`
| Root object
| The target object being invoked
| `#root.target`

| `targetClass`
| Root object
| The class of the target being invoked
| `#root.targetClass`

| `args`
| Root object
| The arguments (as array) used for invoking the target
| `#root.args[0]`

| `caches`
| Root object
| Collection of caches against which the current method is run
| `#root.caches[0].name`

| Argument name
| Evaluation context
| Name of any of the method arguments. If the names are not available
  (perhaps due to having no debug information), the argument names are also available under the `#a<#arg>`
  where `#arg` stands for the argument index (starting from `0`).
| `#iban` or `#a0` (you can also use `#p0` or `#p<#arg>` notation as an alias).

| `result`
| Evaluation context
| The result of the method call (the value to be cached). Only available in `unless`
  expressions, `cache put` expressions (to compute the `key`), or `cache evict`
  expressions (when `beforeInvocation` is `false`). For supported wrappers (such as
  `Optional`), `#result` refers to the actual object, not the wrapper.
| `#result`
|===


[[cache-annotations-put]]
==== The `@CachePut` Annotation

When the cache needs to be updated without interfering with the method execution,
you can use the `@CachePut` annotation. That is, the method is always invoked and its
result is placed into the cache (according to the `@CachePut` options). It supports
the same options as `@Cacheable` and should be used for cache population rather than
method flow optimization. The following example uses the `@CachePut` annotation:

[source,java,indent=0,subs="verbatim,quotes"]
----
	@CachePut(cacheNames="book", key="#isbn")
	public Book updateBook(ISBN isbn, BookDescriptor descriptor)
----

IMPORTANT: Using `@CachePut` and `@Cacheable` annotations on the same method is generally
strongly discouraged because they have different behaviors. While the latter causes the
method invocation to be skipped by using the cache, the former forces the invocation in
order to run a cache update. This leads to unexpected behavior and, with the exception
of specific corner-cases (such as annotations having conditions that exclude them from each
other), such declarations should be avoided. Note also that such conditions should not rely
on the result object (that is, the `#result` variable), as these are validated up-front to
confirm the exclusion.


[[cache-annotations-evict]]
==== The `@CacheEvict` annotation

The cache abstraction allows not just population of a cache store but also eviction.
This process is useful for removing stale or unused data from the cache. As opposed to
`@Cacheable`, `@CacheEvict` demarcates methods that perform cache
eviction (that is, methods that act as triggers for removing data from the cache).
Similarly to its sibling, `@CacheEvict` requires specifying one or more caches
that are affected by the action, allows a custom cache and key resolution or a
condition to be specified, and features an extra parameter
(`allEntries`) that indicates whether a cache-wide eviction needs to be performed
rather than just an entry eviction (based on the key). The following example evicts
all entries from the `books` cache:

[source,java,indent=0,subs="verbatim,quotes"]
----
	@CacheEvict(cacheNames="books", allEntries=true) <1>
	public void loadBooks(InputStream batch)
----
<1> Using the `allEntries` attribute to evict all entries from the cache.

This option comes in handy when an entire cache region needs to be cleared out.
Rather than evicting each entry (which would take a long time, since it is inefficient),
all the entries are removed in one operation, as the preceding example shows.
Note that the framework ignores any key specified in this scenario as it does not apply
(the entire cache is evicted, not only one entry).

You can also indicate whether the eviction should occur after (the default) or before
the method is invoked by using the `beforeInvocation` attribute. The former provides the
same semantics as the rest of the annotations: Once the method completes successfully,
an action (in this case, eviction) on the cache is run. If the method does not
run (as it might be cached) or an exception is thrown, the eviction does not occur.
The latter (`beforeInvocation=true`) causes the eviction to always occur before the
method is invoked. This is useful in cases where the eviction does not need to be tied
to the method outcome.

Note that `void` methods can be used with `@CacheEvict` - as the methods act as a
trigger, the return values are ignored (as they do not interact with the cache). This is
not the case with `@Cacheable` which adds data to the cache or updates data in the cache
and, thus, requires a result.


[[cache-annotations-caching]]
==== The `@Caching` Annotation

Sometimes, multiple annotations of the same type (such as `@CacheEvict` or
`@CachePut`) need to be specified -- for example, because the condition or the key
expression is different between different caches. `@Caching` lets multiple nested
`@Cacheable`, `@CachePut`, and `@CacheEvict` annotations be used on the same method.
The following example uses two `@CacheEvict` annotations:

[source,java,indent=0,subs="verbatim,quotes"]
----
	@Caching(evict = { @CacheEvict("primary"), @CacheEvict(cacheNames="secondary", key="#p0") })
	public Book importBooks(String deposit, Date date)
----


[[cache-annotations-config]]
==== The `@CacheConfig` annotation

So far, we have seen that caching operations offer many customization options and that
you can set these options for each operation. However, some of the customization options
can be tedious to configure if they apply to all operations of the class. For
instance, specifying the name of the cache to use for every cache operation of the
class can be replaced by a single class-level definition. This is where `@CacheConfig`
comes into play. The following examples uses `@CacheConfig` to set the name of the cache:

[source,java,indent=0,subs="verbatim,quotes"]
----
	@CacheConfig("books") <1>
	public class BookRepositoryImpl implements BookRepository {

		@Cacheable
		public Book findBook(ISBN isbn) {...}
	}
----
<1> Using `@CacheConfig` to set the name of the cache.

`@CacheConfig` is a class-level annotation that allows sharing the cache names,
the custom `KeyGenerator`, the custom `CacheManager`, and the custom `CacheResolver`.
Placing this annotation on the class does not turn on any caching operation.

An operation-level customization always overrides a customization set on `@CacheConfig`.
Therefore, this gives three levels of customizations for each cache operation:

* Globally configured, available for `CacheManager`, `KeyGenerator`.
* At the class level, using `@CacheConfig`.
* At the operation level.


[[cache-annotation-enable]]
==== Enabling Caching Annotations

It is important to note that even though declaring the cache annotations does not
automatically trigger their actions - like many things in Spring, the feature has to be
declaratively enabled (which means if you ever suspect caching is to blame, you can
disable it by removing only one configuration line rather than all the annotations in
your code).

To enable caching annotations add the annotation `@EnableCaching` to one of your
`@Configuration` classes:

[source,java,indent=0,subs="verbatim,quotes"]
----
	@Configuration
	@EnableCaching
	public class AppConfig {
	}
----

Alternatively, for XML configuration you can use the `cache:annotation-driven` element:

[source,xml,indent=0,subs="verbatim,quotes"]
----
	<beans xmlns="http://www.springframework.org/schema/beans"
		xmlns:xsi="http://www.w3.org/2001/XMLSchema-instance"
		xmlns:cache="http://www.springframework.org/schema/cache"
		xsi:schemaLocation="
			http://www.springframework.org/schema/beans https://www.springframework.org/schema/beans/spring-beans.xsd
			http://www.springframework.org/schema/cache https://www.springframework.org/schema/cache/spring-cache.xsd">

			<cache:annotation-driven/>
	</beans>
----

Both the `cache:annotation-driven` element and the `@EnableCaching` annotation let you
specify various options that influence the way the caching behavior is added to the
application through AOP. The configuration is intentionally similar with that of
<<data-access.adoc#tx-annotation-driven-settings, `@Transactional`>>.

NOTE: The default advice mode for processing caching annotations is `proxy`, which allows
for interception of calls through the proxy only. Local calls within the same class
cannot get intercepted that way. For a more advanced mode of interception, consider
switching to `aspectj` mode in combination with compile-time or load-time weaving.

NOTE: For more detail about advanced customizations (using Java configuration) that are
required to implement `CachingConfigurer`, see the
{api-spring-framework}/cache/annotation/CachingConfigurer.html[javadoc].

[[cache-annotation-driven-settings]]
.Cache annotation settings
[cols="1,1,1,3"]
|===
| XML Attribute | Annotation Attribute | Default | Description

| `cache-manager`
| N/A (see the {api-spring-framework}/cache/annotation/CachingConfigurer.html[`CachingConfigurer`] javadoc)
| `cacheManager`
| The name of the cache manager to use. A default `CacheResolver` is initialized behind
  the scenes with this cache manager (or `cacheManager` if not set). For more
  fine-grained management of the cache resolution, consider setting the 'cache-resolver'
  attribute.

| `cache-resolver`
| N/A (see the {api-spring-framework}/cache/annotation/CachingConfigurer.html[`CachingConfigurer`] javadoc)
| A `SimpleCacheResolver` using the configured `cacheManager`.
| The bean name of the CacheResolver that is to be used to resolve the backing caches.
  This attribute is not required and needs to be specified only as an alternative to
  the 'cache-manager' attribute.

| `key-generator`
| N/A (see the {api-spring-framework}/cache/annotation/CachingConfigurer.html[`CachingConfigurer`] javadoc)
| `SimpleKeyGenerator`
| Name of the custom key generator to use.

| `error-handler`
| N/A (see the {api-spring-framework}/cache/annotation/CachingConfigurer.html[`CachingConfigurer`] javadoc)
| `SimpleCacheErrorHandler`
| The name of the custom cache error handler to use. By default, any exception thrown during
  a cache related operation is thrown back at the client.

| `mode`
| `mode`
| `proxy`
| The default mode (`proxy`) processes annotated beans to be proxied by using Spring's AOP
  framework (following proxy semantics, as discussed earlier, applying to method calls
  coming in through the proxy only). The alternative mode (`aspectj`) instead weaves the
  affected classes with Spring's AspectJ caching aspect, modifying the target class byte
  code to apply to any kind of method call. AspectJ weaving requires `spring-aspects.jar`
  in the classpath as well as load-time weaving (or compile-time weaving) enabled. (See
  <<core.adoc#aop-aj-ltw-spring, Spring configuration>> for details on how to set up
  load-time weaving.)

| `proxy-target-class`
| `proxyTargetClass`
| `false`
| Applies to proxy mode only. Controls what type of caching proxies are created for
  classes annotated with the `@Cacheable` or `@CacheEvict` annotations. If the
  `proxy-target-class` attribute is set to `true`, class-based proxies are created.
  If `proxy-target-class` is `false` or if the attribute is omitted, standard JDK
  interface-based proxies are created. (See <<core.adoc#aop-proxying, Proxying Mechanisms>>
  for a detailed examination of the different proxy types.)

| `order`
| `order`
| Ordered.LOWEST_PRECEDENCE
| Defines the order of the cache advice that is applied to beans annotated with
  `@Cacheable` or `@CacheEvict`. (For more information about the rules related to
  ordering AOP advice, see <<core.adoc#aop-ataspectj-advice-ordering, Advice Ordering>>.)
  No specified ordering means that the AOP subsystem determines the order of the advice.
|===

NOTE: `<cache:annotation-driven/>` looks for `@Cacheable/@CachePut/@CacheEvict/@Caching`
only on beans in the same application context in which it is defined. This means that,
if you put `<cache:annotation-driven/>` in a `WebApplicationContext` for a
`DispatcherServlet`, it checks for beans only in your controllers, not your services.
See <<web.adoc#mvc-servlet, the MVC section>> for more information.

.Method visibility and cache annotations
****
When you use proxies, you should apply the cache annotations only to methods with
public visibility. If you do annotate protected, private, or package-visible methods
with these annotations, no error is raised, but the annotated method does not exhibit
the configured caching settings. Consider using AspectJ (see the rest of this section)
if you need to annotate non-public methods, as it changes the bytecode itself.
****

TIP: Spring recommends that you only annotate concrete classes (and methods of concrete
<<<<<<< HEAD
classes) with the `@Cache{asterisk}` annotation, as opposed to annotating interfaces.
You certainly can place the `@Cache{asterisk}` annotation on an interface (or an interface
method), but this works only as you would expect it to if you use the proxy mode (`mode="proxy"`).
If you use the weaving-based aspect (`mode="aspectj"`), the caching settings are not
recognized by weaving infrastructure.
=======
classes) with the `@Cache{asterisk}` annotations, as opposed to annotating interfaces.
You certainly can place an `@Cache{asterisk}` annotation on an interface (or an interface
method), but this works only if you use the proxy mode (`mode="proxy"`). If you use the
weaving-based aspect (`mode="aspectj"`), the caching settings are not recognized on
interface-level declarations by the weaving infrastructure.
>>>>>>> 0ebb1c5b

NOTE: In proxy mode (the default), only external method calls coming in through the
proxy are intercepted. This means that self-invocation (in effect, a method within the
target object that calls another method of the target object) does not lead to actual
caching at runtime even if the invoked method is marked with `@Cacheable`. Consider
using the `aspectj` mode in this case. Also, the proxy must be fully initialized to
provide the expected behavior, so you should not rely on this feature in your
initialization code (that is, `@PostConstruct`).


[[cache-annotation-stereotype]]
==== Using Custom Annotations

.Custom annotation and AspectJ
****
This feature works only with the proxy-based approach but can be enabled
with a bit of extra effort by using AspectJ.

The `spring-aspects` module defines an aspect for the standard annotations only.
If you have defined your own annotations, you also need to define an aspect for
those. Check `AnnotationCacheAspect` for an example.
****

The caching abstraction lets you use your own annotations to identify what method
triggers cache population or eviction. This is quite handy as a template mechanism,
as it eliminates the need to duplicate cache annotation declarations, which is
especially useful if the key or condition are specified or if the foreign imports
(`org.springframework`) are not allowed in your code base. Similarly to the rest
of the <<core.adoc#beans-stereotype-annotations, stereotype>> annotations, you can
use `@Cacheable`, `@CachePut`, `@CacheEvict`, and `@CacheConfig` as
<<core.adoc#beans-meta-annotations, meta-annotations>> (that is, annotations that
can annotate other annotations). In the following example, we replace a common
`@Cacheable` declaration with our own custom annotation:

[source,java,indent=0,subs="verbatim,quotes"]
----
	@Retention(RetentionPolicy.RUNTIME)
	@Target({ElementType.METHOD})
	@Cacheable(cacheNames="books", key="#isbn")
	public @interface SlowService {
	}
----

In the preceding example, we have defined our own `SlowService` annotation,
which itself is annotated with `@Cacheable`. Now we can replace the following code:

[source,java,indent=0,subs="verbatim,quotes"]
----
	@Cacheable(cacheNames="books", key="#isbn")
	public Book findBook(ISBN isbn, boolean checkWarehouse, boolean includeUsed)
----

The following example shows the custom annotation with which we can replace the
preceding code:

[source,java,indent=0,subs="verbatim,quotes"]
----
	@SlowService
	public Book findBook(ISBN isbn, boolean checkWarehouse, boolean includeUsed)
----

Even though `@SlowService` is not a Spring annotation, the container automatically picks
up its declaration at runtime and understands its meaning. Note that, as mentioned
<<cache-annotation-enable, earlier>>, annotation-driven behavior needs to be enabled.



[[cache-jsr-107]]
=== JCache (JSR-107) Annotations

Since version 4.1, Spring's caching abstraction fully supports the JCache standard
(JSR-107) annotations: `@CacheResult`, `@CachePut`, `@CacheRemove`, and `@CacheRemoveAll`
as well as the `@CacheDefaults`, `@CacheKey`, and `@CacheValue` companions.
You can use these annotations even without migrating your cache store to JSR-107.
The internal implementation uses Spring's caching abstraction and provides default
`CacheResolver` and `KeyGenerator` implementations that are compliant with the
specification. In other words, if you are already using Spring's caching abstraction,
you can switch to these standard annotations without changing your cache storage
(or configuration, for that matter).


[[cache-jsr-107-summary]]
==== Feature Summary

For those who are familiar with Spring's caching annotations, the following table
describes the main differences between the Spring annotations and their JSR-107
counterparts:

.Spring vs. JSR-107 caching annotations
[cols="1,1,3"]
|===
| Spring | JSR-107 | Remark

| `@Cacheable`
| `@CacheResult`
| Fairly similar. `@CacheResult` can cache specific exceptions and force the
  execution of the method regardless of the content of the cache.

| `@CachePut`
| `@CachePut`
| While Spring updates the cache with the result of the method invocation, JCache
  requires that it be passed it as an argument that is annotated with `@CacheValue`.
  Due to this difference, JCache allows updating the cache before or after the
  actual method invocation.

| `@CacheEvict`
| `@CacheRemove`
| Fairly similar. `@CacheRemove` supports conditional eviction when the
  method invocation results in an exception.

| `@CacheEvict(allEntries=true)`
| `@CacheRemoveAll`
| See `@CacheRemove`.

| `@CacheConfig`
| `@CacheDefaults`
| Lets you configure the same concepts, in a similar fashion.
|===

JCache has the notion of `javax.cache.annotation.CacheResolver`, which is identical
to the Spring's `CacheResolver` interface, except that JCache supports only a single
cache. By default, a simple implementation retrieves the cache to use based on the
name declared on the annotation. It should be noted that, if no cache name is
specified on the annotation, a default is automatically generated. See the javadoc
of `@CacheResult#cacheName()` for more information.

`CacheResolver` instances are retrieved by a `CacheResolverFactory`. It is possible
to customize the factory for each cache operation, as the following example shows:

[source,java,indent=0,subs="verbatim,quotes"]
----
	@CacheResult(cacheNames="books", cacheResolverFactory=MyCacheResolverFactory.class) <1>
	public Book findBook(ISBN isbn)
----
<1> Customizing the factory for this operation.

NOTE: For all referenced classes, Spring tries to locate a bean with the given type.
If more than one match exists, a new instance is created and can use the regular
bean lifecycle callbacks, such as dependency injection.

Keys are generated by a `javax.cache.annotation.CacheKeyGenerator` that serves the
same purpose as Spring's `KeyGenerator`. By default, all method arguments are taken
into account, unless at least one parameter is annotated with `@CacheKey`. This is
similar to Spring's <<cache-annotations-cacheable-key, custom key generation
declaration>>. For instance, the following are identical operations, one using
Spring's abstraction and the other using JCache:

[source,java,indent=0,subs="verbatim,quotes"]
----
	@Cacheable(cacheNames="books", key="#isbn")
	public Book findBook(ISBN isbn, boolean checkWarehouse, boolean includeUsed)

	@CacheResult(cacheName="books")
	public Book findBook(@CacheKey ISBN isbn, boolean checkWarehouse, boolean includeUsed)
----

You can also specify the `CacheKeyResolver` on the operation, similar to how you can
specify the `CacheResolverFactory`.

JCache can manage exceptions thrown by annotated methods. This can prevent an update of
the cache, but it can also cache the exception as an indicator of the failure instead of
calling the method again. Assume that `InvalidIsbnNotFoundException` is thrown if the
structure of the ISBN is invalid. This is a permanent failure (no book could ever be
retrieved with such a parameter). The following caches the exception so that further
calls with the same, invalid, ISBN throw the cached exception directly instead of
invoking the method again:

[source,java,indent=0,subs="verbatim,quotes"]
----
	@CacheResult(cacheName="books", exceptionCacheName="failures"
				cachedExceptions = InvalidIsbnNotFoundException.class)
	public Book findBook(ISBN isbn)
----


==== Enabling JSR-107 Support

You do not need to do anything specific to enable the JSR-107 support alongside Spring's
declarative annotation support. Both `@EnableCaching` and the `cache:annotation-driven`
XML element automatically enable the JCache support if both the JSR-107 API and the
`spring-context-support` module are present in the classpath.

NOTE: Depending on your use case, the choice is basically yours. You can even mix and
match services by using the JSR-107 API on some and using Spring's own annotations on
others. However, if these services impact the same caches, you should use a consistent
and identical key generation implementation.



[[cache-declarative-xml]]
=== Declarative XML-based Caching

If annotations are not an option (perhaps due to having no access to the sources
or no external code), you can use XML for declarative caching. So, instead of
annotating the methods for caching, you can specify the target method and the
caching directives externally (similar to the declarative transaction management
<<data-access.adoc#transaction-declarative-first-example, advice>>). The example
from the previous section can be translated into the following example:

[source,xml,indent=0]
[subs="verbatim"]
----
	<!-- the service we want to make cacheable -->
	<bean id="bookService" class="x.y.service.DefaultBookService"/>

	<!-- cache definitions -->
	<cache:advice id="cacheAdvice" cache-manager="cacheManager">
		<cache:caching cache="books">
			<cache:cacheable method="findBook" key="#isbn"/>
			<cache:cache-evict method="loadBooks" all-entries="true"/>
		</cache:caching>
	</cache:advice>

	<!-- apply the cacheable behavior to all BookService interfaces -->
	<aop:config>
		<aop:advisor advice-ref="cacheAdvice" pointcut="execution(* x.y.BookService.*(..))"/>
	</aop:config>

	<!-- cache manager definition omitted -->
----

In the preceding configuration, the `bookService` is made cacheable. The caching semantics
to apply are encapsulated in the `cache:advice` definition, which causes the `findBooks`
method to be used for putting data into the cache and the `loadBooks` method for evicting
data. Both definitions work against the `books` cache.

The `aop:config` definition applies the cache advice to the appropriate points in the
program by using the AspectJ pointcut expression (more information is available in
<<core.adoc#aop, Aspect Oriented Programming with Spring>>). In the preceding example,
all methods from the `BookService` are considered and the cache advice is applied to them.

The declarative XML caching supports all of the annotation-based model, so moving between
the two should be fairly easy. Furthermore, both can be used inside the same application.
The XML-based approach does not touch the target code. However, it is inherently more
verbose. When dealing with classes that have overloaded methods that are targeted for
caching, identifying the proper methods does take an extra effort, since the `method`
argument is not a good discriminator. In these cases, you can use the AspectJ pointcut
to cherry pick the target methods and apply the appropriate caching functionality.
However, through XML, it is easier to apply package or group or interface-wide caching
(again, due to the AspectJ pointcut) and to create template-like definitions (as we did
in the preceding example by defining the target cache through the `cache:definitions`
`cache` attribute).



[[cache-store-configuration]]
=== Configuring the Cache Storage

The cache abstraction provides several storage integration options. To use them, you need
to declare an appropriate `CacheManager` (an entity that controls and manages `Cache`
instances and that can be used to retrieve these for storage).


[[cache-store-configuration-jdk]]
==== JDK `ConcurrentMap`-based Cache

The JDK-based `Cache` implementation resides under
`org.springframework.cache.concurrent` package. It lets you use `ConcurrentHashMap`
as a backing `Cache` store. The following example shows how to configure two caches:

[source,xml,indent=0,subs="verbatim,quotes"]
----
	<!-- simple cache manager -->
	<bean id="cacheManager" class="org.springframework.cache.support.SimpleCacheManager">
		<property name="caches">
			<set>
				<bean class="org.springframework.cache.concurrent.ConcurrentMapCacheFactoryBean" p:name="default"/>
				<bean class="org.springframework.cache.concurrent.ConcurrentMapCacheFactoryBean" p:name="books"/>
			</set>
		</property>
	</bean>
----

The preceding snippet uses the `SimpleCacheManager` to create a `CacheManager` for the
two nested `ConcurrentMapCache` instances named `default` and `books`. Note that the
names are configured directly for each cache.

As the cache is created by the application, it is bound to its lifecycle, making it
suitable for basic use cases, tests, or simple applications. The cache scales well
and is very fast, but it does not provide any management, persistence capabilities,
or eviction contracts.


[[cache-store-configuration-eviction]]
==== Ehcache-based Cache

Ehcache 3.x is fully JSR-107 compliant and no dedicated support is required for it. See
<<cache-store-configuration-jsr107>> for details.


[[cache-store-configuration-caffeine]]
==== Caffeine Cache

Caffeine is a Java 8 rewrite of Guava's cache, and its implementation is located in the
`org.springframework.cache.caffeine` package and provides access to several features
of Caffeine.

The following example configures a `CacheManager` that creates the cache on demand:

[source,xml,indent=0,subs="verbatim,quotes"]
----
	<bean id="cacheManager"
			class="org.springframework.cache.caffeine.CaffeineCacheManager"/>
----

You can also provide the caches to use explicitly. In that case, only those
are made available by the manager. The following example shows how to do so:

[source,xml,indent=0,subs="verbatim,quotes"]
----
	<bean id="cacheManager" class="org.springframework.cache.caffeine.CaffeineCacheManager">
		<property name="caches">
			<set>
				<value>default</value>
				<value>books</value>
			</set>
		</property>
	</bean>
----

The Caffeine `CacheManager` also supports custom `Caffeine` and `CacheLoader`.
See the https://github.com/ben-manes/caffeine/wiki[Caffeine documentation]
for more information about those.


[[cache-store-configuration-gemfire]]
==== GemFire-based Cache

GemFire is a memory-oriented, disk-backed, elastically scalable, continuously available,
active (with built-in pattern-based subscription notifications), globally replicated
database and provides fully-featured edge caching. For further information on how to
use GemFire as a `CacheManager` (and more), see the
{doc-spring-gemfire}/html/[Spring Data GemFire reference documentation].


[[cache-store-configuration-jsr107]]
==== JSR-107 Cache

Spring's caching abstraction can also use JSR-107-compliant caches. The JCache
implementation is located in the `org.springframework.cache.jcache` package.

Again, to use it, you need to declare the appropriate `CacheManager`.
The following example shows how to do so:

[source,xml,indent=0,subs="verbatim,quotes"]
----
	<bean id="cacheManager"
			class="org.springframework.cache.jcache.JCacheCacheManager"
			p:cache-manager-ref="jCacheManager"/>

	<!-- JSR-107 cache manager setup  -->
	<bean id="jCacheManager" .../>
----


[[cache-store-configuration-noop]]
==== Dealing with Caches without a Backing Store

Sometimes, when switching environments or doing testing, you might have cache
declarations without having an actual backing cache configured. As this is an invalid
configuration, an exception is thrown at runtime, since the caching infrastructure
is unable to find a suitable store. In situations like this, rather than removing the
cache declarations (which can prove tedious), you can wire in a simple dummy cache that
performs no caching -- that is, it forces the cached methods to be invoked every time.
The following example shows how to do so:

[source,xml,indent=0,subs="verbatim,quotes"]
----
	<bean id="cacheManager" class="org.springframework.cache.support.CompositeCacheManager">
		<property name="cacheManagers">
			<list>
				<ref bean="jdkCache"/>
				<ref bean="gemfireCache"/>
			</list>
		</property>
		<property name="fallbackToNoOpCache" value="true"/>
	</bean>
----

The `CompositeCacheManager` in the preceding chains multiple `CacheManager` instances and,
through the `fallbackToNoOpCache` flag, adds a no-op cache for all the definitions not
handled by the configured cache managers. That is, every cache definition not found in
either `jdkCache` or `gemfireCache` (configured earlier in the example) is handled by
the no-op cache, which does not store any information, causing the target method to be
invoked every time.



[[cache-plug]]
=== Plugging-in Different Back-end Caches

Clearly, there are plenty of caching products out there that you can use as a backing
store. For those that do not support JSR-107 you need to provide a `CacheManager` and a
`Cache` implementation. This may sound harder than it is, since, in practice, the classes
tend to be simple https://en.wikipedia.org/wiki/Adapter_pattern[adapters] that map the
caching abstraction framework on top of the storage API, as the _Caffeine_ classes do.
Most `CacheManager` classes can use the classes in the
`org.springframework.cache.support` package (such as `AbstractCacheManager` which takes
care of the boiler-plate code, leaving only the actual mapping to be completed).



[[cache-specific-config]]
=== How can I Set the TTL/TTI/Eviction policy/XXX feature?

Directly through your cache provider. The cache abstraction is an abstraction,
not a cache implementation. The solution you use might support various data
policies and different topologies that other solutions do not support (for example,
the JDK `ConcurrentHashMap` -- exposing that in the cache abstraction would be useless
because there would no backing support). Such functionality should be controlled
directly through the backing cache (when configuring it) or through its native API.




include::integration/integration-appendix.adoc[leveloffset=+1]<|MERGE_RESOLUTION|>--- conflicted
+++ resolved
@@ -6229,19 +6229,11 @@
 ****
 
 TIP: Spring recommends that you only annotate concrete classes (and methods of concrete
-<<<<<<< HEAD
-classes) with the `@Cache{asterisk}` annotation, as opposed to annotating interfaces.
-You certainly can place the `@Cache{asterisk}` annotation on an interface (or an interface
-method), but this works only as you would expect it to if you use the proxy mode (`mode="proxy"`).
-If you use the weaving-based aspect (`mode="aspectj"`), the caching settings are not
-recognized by weaving infrastructure.
-=======
 classes) with the `@Cache{asterisk}` annotations, as opposed to annotating interfaces.
 You certainly can place an `@Cache{asterisk}` annotation on an interface (or an interface
 method), but this works only if you use the proxy mode (`mode="proxy"`). If you use the
 weaving-based aspect (`mode="aspectj"`), the caching settings are not recognized on
 interface-level declarations by the weaving infrastructure.
->>>>>>> 0ebb1c5b
 
 NOTE: In proxy mode (the default), only external method calls coming in through the
 proxy are intercepted. This means that self-invocation (in effect, a method within the
